language: python
python:
    - 2.7
    - 3.3
before_install:
    - sudo apt-get update
    - sudo apt-get install libopenmpi-dev
    - sudo apt-get install openmpi-bin
    - sudo apt-get install libhdf5-openmpi-dev
    - pip install numpy
    - pip install pyzmq --install-option="--zmq=bundled"
    - pip install ipython
    - pip install mpi4py --allow-all-external --allow-unverified mpi4py
<<<<<<< HEAD
=======
    - pip install cython
    - CC=mpicc pip install git+https://github.com/h5py/h5py.git --install-option="--mpi"
    - pip install six
>>>>>>> 2aeb0321
    - pip install sphinx
    - pip install sphinxcontrib-napoleon
    - pip install coverage
    - pip install coveralls
    - pip freeze
install:
    - python setup.py install
    - (cd $TRAVIS_BUILD_DIR && cd docs && make html)
before_script:
    - (cd $TRAVIS_BUILD_DIR && make setup_cluster)
script:
    - (cd $TRAVIS_BUILD_DIR && make test_with_coverage)
after_script:
    - (cd $TRAVIS_BUILD_DIR && make teardown_cluster)
after_success:
    - coverage combine
    - coveralls<|MERGE_RESOLUTION|>--- conflicted
+++ resolved
@@ -11,12 +11,8 @@
     - pip install pyzmq --install-option="--zmq=bundled"
     - pip install ipython
     - pip install mpi4py --allow-all-external --allow-unverified mpi4py
-<<<<<<< HEAD
-=======
     - pip install cython
     - CC=mpicc pip install git+https://github.com/h5py/h5py.git --install-option="--mpi"
-    - pip install six
->>>>>>> 2aeb0321
     - pip install sphinx
     - pip install sphinxcontrib-napoleon
     - pip install coverage
