--- conflicted
+++ resolved
@@ -17,9 +17,16 @@
 
     def test_create_DAC_with_targets(self):
         '''Can we create a context with a subset of engines?'''
-<<<<<<< HEAD
         dac = DistArrayContext(self.dv, targets=[0, 1])
         self.assertIs(dac.view, self.dv)
+
+    def test_create_DAC_with_sub_view(self):
+        '''Context's view must encompass all ranks in the MPI communicator.'''
+        subview = self.client[:1]
+        if not set(subview.targets) < set(self.dv.targets):
+            raise unittest.SkipTest('Must set up a cluster with at least 2 engines running.')
+        with self.assertRaises(ValueError):
+            dac = DistArrayContext(subview)
 
 
 class TestDistArrayProxy(unittest.TestCase):
@@ -94,16 +101,4 @@
 
 
 if __name__ == '__main__':
-    unittest.main(verbosity=2)
-=======
-        dac = DistArrayContext(self.dv, targets=[0,1])
-        self.assertIs(dac.view, self.dv)
-
-    def testCreateDACwithSubView(self):
-        '''Context's view must encompass all ranks in the MPI communicator.'''
-        subview = self.client[:1]
-        if not set(subview.targets) < set(self.dv.targets):
-            raise unittest.SkipTest('Must set up a cluster with at least 2 engines running.')
-        with self.assertRaises(ValueError):
-            dac = DistArrayContext(subview)
->>>>>>> c3363c08
+    unittest.main(verbosity=2)