"""
Tests for distarray's client-side API.

Many of these tests require a 4-engine cluster to be running locally.  The
engines should be launched with MPI, using the MPIEngineSetLauncher.

"""

import unittest
import numpy

from numpy.testing import assert_array_equal
from random import shuffle
from IPython.parallel import Client
from distarray.externals.six.moves import range

from distarray.client import DistArray
from distarray.context import Context
from distarray.local import LocalArray
from distarray.testing import IpclusterTestCase


class TestContext(unittest.TestCase):
    """Test Context methods"""

    @classmethod
    def setUpClass(cls):
        cls.client = Client()
        cls.context = Context(cls.client)
        cls.ndarr = numpy.arange(16).reshape(4, 4)
        cls.darr = cls.context.fromndarray(cls.ndarr)

    @classmethod
    def tearDownClass(cls):
        """Close the client connections"""
        cls.client.close()

    def test_get_localarrays(self):
        las = self.darr.get_localarrays()
        self.assertIsInstance(las[0], LocalArray)

    def test_get_ndarrays(self):
        ndarrs = self.darr.get_ndarrays()
        self.assertIsInstance(ndarrs[0], numpy.ndarray)


<<<<<<< HEAD
class TestContextCreation(unittest.TestCase):
    """Test Context Creation"""

    @classmethod
    def setUpClass(cls):
        cls.client = Client()
        if len(cls.client) < 4:
            errmsg = 'Must set up a cluster with at least 4 engines running.'
            raise unittest.SkipTest(errmsg)

    @classmethod
    def tearDownClass(cls):
        """Close the client connections"""
        cls.client.close()

    def tearDown(self):
        """Clear the namespace on the engines after each test."""
        self.client.clear()
=======
class TestContextCreation(IpclusterTestCase):

    """Test Context Creation"""
>>>>>>> 1b7526d7

    def test_create_Context(self):
        """Can we create a plain vanilla context?"""
        dac = Context(self.client)
        self.assertIs(dac.client, self.client)

    def test_create_Context_with_targets(self):
        """Can we create a context with a subset of engines?"""
        dac = Context(self.client, targets=[0, 1])
        self.assertIs(dac.client, self.client)

    def test_create_Context_with_targets_ranks(self):
        """Check that the target <=> rank mapping is consistent."""
        targets = [3, 2]
        dac = Context(self.client, targets=targets)
        self.assertEqual(set(dac.targets), set(targets))

    def test_context_target_reordering(self):
        '''Are contexts' targets reordered in a consistent way?'''
        orig_targets = self.client.ids
        ctx1 = Context(self.client, targets=shuffle(orig_targets[:]))
        ctx2 = Context(self.client, targets=shuffle(orig_targets[:]))
        self.assertEqual(ctx1.targets, ctx2.targets)


class TestDistArray(IpclusterTestCase):

<<<<<<< HEAD
    @classmethod
    def setUpClass(cls):
        cls.client = Client()
        if len(cls.client) < 4:
            errmsg = 'Must set up a cluster with at least 4 engines running.'
            raise unittest.SkipTest(errmsg)
        cls.dac = Context(cls.client)
=======
    def setUp(self):
        self.dac = Context(self.dv)
>>>>>>> 1b7526d7

    def test_set_and_getitem_block_dist(self):
        size = 10
        dap = self.dac.empty((size,), dist={0: 'b'})

        for val in range(size):
            dap[val] = val

        for val in range(size):
            self.assertEqual(dap[val], val)

    def test_set_and_getitem_nd_block_dist(self):
        size = 5
        dap = self.dac.empty((size, size), dist={0: 'b', 1: 'b'})

        for row in range(size):
            for col in range(size):
                val = size*row + col
                dap[row, col] = val

        for row in range(size):
            for col in range(size):
                val = size*row + col
                self.assertEqual(dap[row, col], val)

    def test_set_and_getitem_cyclic_dist(self):
        size = 10
        dap = self.dac.empty((size,), dist={0: 'c'})

        for val in range(size):
            dap[val] = val

        for val in range(size):
            self.assertEqual(dap[val], val)

    @unittest.skip("Slicing not yet implemented.")
    def test_slice_in_getitem_block_dist(self):
        dap = self.dac.empty((100,), dist={0: 'b'})
        self.assertIsInstance(dap[20:40], DistArray)

    @unittest.skip("Slicing not yet implemented.")
    def test_slice_in_setitem_raises_valueerror(self):
        dap = self.dac.empty((100,), dist={0: 'b'})
        vals = numpy.random.random(20)
        with self.assertRaises(NotImplementedError):
            dap[20:40] = vals

    @unittest.skip('Slice assignment not yet implemented.')
    def test_slice_size_error(self):
        dap = self.dac.empty((100,), dist={0: 'c'})
        with self.assertRaises(NotImplementedError):
            dap[20:40] = (11, 12)

    def test_get_index_error(self):
        dap = self.dac.empty((100,), dist={0: 'c'})
        with self.assertRaises(IndexError):
            dap[111]

    def test_set_index_error(self):
        dap = self.dac.empty((100,), dist={0: 'c'})
        with self.assertRaises(IndexError):
            dap[111] = 55

    def test_iteration(self):
        size = 10
        dap = self.dac.empty((size,), dist={0: 'c'})
        dap.fill(10)
        for val in dap:
            self.assertEqual(val, 10)

    def test_tondarray(self):
        dap = self.dac.empty((3, 3))
        ndarr = numpy.arange(9).reshape(3, 3)
        for (i, j), val in numpy.ndenumerate(ndarr):
            dap[i, j] = ndarr[i, j]
        numpy.testing.assert_array_equal(dap.tondarray(), ndarr)

    def test_global_tolocal_bug(self):
        # gh-issue #154
        dap = self.dac.zeros((3, 3), dist=('n', 'b'))
        ndarr = numpy.zeros((3, 3))
        numpy.testing.assert_array_equal(dap.tondarray(), ndarr)


class TestDistArrayCreation(IpclusterTestCase):

<<<<<<< HEAD
    @classmethod
    def setUpClass(cls):
        cls.client = Client()
        if len(cls.client) < 4:
            errmsg = 'Must set up a cluster with at least 4 engines running.'
            raise unittest.SkipTest(errmsg)
        cls.context = Context(cls.client)
=======
    """Test distarray creation methods"""
>>>>>>> 1b7526d7

    def setUp(self):
        self.context = Context(self.dv)

    def test_zeros(self):
        shape = (16, 16)
        zero_distarray = self.context.zeros(shape)
        zero_ndarray = numpy.zeros(shape)
        assert_array_equal(zero_distarray.tondarray(), zero_ndarray)

    def test_ones(self):
        shape = (16, 16)
        one_distarray = self.context.ones(shape)
        one_ndarray = numpy.ones(shape)
        assert_array_equal(one_distarray.tondarray(), one_ndarray)

    def test_empty(self):
        shape = (16, 16)
        empty_distarray = self.context.empty(shape)
        self.assertEqual(empty_distarray.shape, shape)

    def test_fromndarray(self):
        ndarr = numpy.arange(16).reshape(4, 4)
        distarr = self.context.fromndarray(ndarr)
        for (i, j), val in numpy.ndenumerate(ndarr):
            self.assertEqual(distarr[i, j], ndarr[i, j])


class TestReduceMethods(unittest.TestCase):
    """Test reduction methods"""

    @classmethod
    def setUpClass(cls):
        cls.client = Client()
        cls.context = Context(cls.client)

        cls.arr = numpy.arange(16).reshape(4, 4)
        cls.darr = cls.context.fromndarray(cls.arr)

    @classmethod
    def tearDownClass(cls):
        cls.client.close()

    def test_sum(self):
        np_sum = self.arr.sum()
        da_sum = self.darr.sum()
        self.assertEqual(da_sum, np_sum)

    def test_mean(self):
        np_mean = self.arr.mean()
        da_mean = self.darr.mean()
        self.assertEqual(da_mean, np_mean)

    def test_var(self):
        np_var = self.arr.var()
        da_var = self.darr.var()
        self.assertEqual(da_var, np_var)

    def test_std(self):
        np_std = self.arr.std()
        da_std = self.darr.std()
        self.assertEqual(da_std, np_std)


if __name__ == '__main__':
    unittest.main(verbosity=2)<|MERGE_RESOLUTION|>--- conflicted
+++ resolved
@@ -44,30 +44,8 @@
         self.assertIsInstance(ndarrs[0], numpy.ndarray)
 
 
-<<<<<<< HEAD
-class TestContextCreation(unittest.TestCase):
+class TestContextCreation(IpclusterTestCase):
     """Test Context Creation"""
-
-    @classmethod
-    def setUpClass(cls):
-        cls.client = Client()
-        if len(cls.client) < 4:
-            errmsg = 'Must set up a cluster with at least 4 engines running.'
-            raise unittest.SkipTest(errmsg)
-
-    @classmethod
-    def tearDownClass(cls):
-        """Close the client connections"""
-        cls.client.close()
-
-    def tearDown(self):
-        """Clear the namespace on the engines after each test."""
-        self.client.clear()
-=======
-class TestContextCreation(IpclusterTestCase):
-
-    """Test Context Creation"""
->>>>>>> 1b7526d7
 
     def test_create_Context(self):
         """Can we create a plain vanilla context?"""
@@ -95,18 +73,8 @@
 
 class TestDistArray(IpclusterTestCase):
 
-<<<<<<< HEAD
-    @classmethod
-    def setUpClass(cls):
-        cls.client = Client()
-        if len(cls.client) < 4:
-            errmsg = 'Must set up a cluster with at least 4 engines running.'
-            raise unittest.SkipTest(errmsg)
-        cls.dac = Context(cls.client)
-=======
     def setUp(self):
-        self.dac = Context(self.dv)
->>>>>>> 1b7526d7
+        self.dac = Context(self.client)
 
     def test_set_and_getitem_block_dist(self):
         size = 10
@@ -193,20 +161,10 @@
 
 class TestDistArrayCreation(IpclusterTestCase):
 
-<<<<<<< HEAD
-    @classmethod
-    def setUpClass(cls):
-        cls.client = Client()
-        if len(cls.client) < 4:
-            errmsg = 'Must set up a cluster with at least 4 engines running.'
-            raise unittest.SkipTest(errmsg)
-        cls.context = Context(cls.client)
-=======
     """Test distarray creation methods"""
->>>>>>> 1b7526d7
 
     def setUp(self):
-        self.context = Context(self.dv)
+        self.context = Context(self.client)
 
     def test_zeros(self):
         shape = (16, 16)
