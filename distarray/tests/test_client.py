--- conflicted
+++ resolved
@@ -45,18 +45,7 @@
 
 class TestContextCreation(IpclusterTestCase):
 
-<<<<<<< HEAD
-    @classmethod
-    def tearDownClass(cls):
-        """Close the client connections"""
-        cls.client.close()
-
-    def tearDown(self):
-        """Clear the namespace on the engines after each test."""
-        self.dv.clear(block=True)
-=======
     """Test Context Creation"""
->>>>>>> 1b7526d7
 
     def test_create_Context(self):
         """Can we create a plain vanilla context?"""
