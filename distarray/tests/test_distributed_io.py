--- conflicted
+++ resolved
@@ -18,26 +18,7 @@
 from distarray.testing import import_or_skip, temp_filepath, IpclusterTestCase
 
 
-<<<<<<< HEAD
-class TestFlatFileIO(unittest.TestCase):
-
-    @classmethod
-    def setUpClass(cls):
-        cls.client = Client()
-        cls.dv = cls.client[:]
-        if len(cls.dv.targets) < 4:
-            errmsg = 'Must set up a cluster with at least 4 engines running.'
-            raise unittest.SkipTest(errmsg)
-
-    @classmethod
-    def tearDownClass(cls):
-        cls.client.close()
-
-    def tearDown(self):
-        self.dv.clear(block=True)
-=======
 class TestFlatFileIO(IpclusterTestCase):
->>>>>>> 1b7526d7
 
     def test_save_load_with_filenames(self):
         dac = Context(self.dv)
@@ -71,26 +52,7 @@
                     os.remove(filepath)
 
 
-<<<<<<< HEAD
-class TestHDF5FileIO(unittest.TestCase):
-
-    @classmethod
-    def setUpClass(cls):
-        cls.client = Client()
-        cls.dv = cls.client[:]
-        if len(cls.dv.targets) < 4:
-            errmsg = 'Must set up a cluster with at least 4 engines running.'
-            raise unittest.SkipTest(errmsg)
-
-    @classmethod
-    def tearDownClass(cls):
-        cls.client.close()
-
-    def tearDown(self):
-        self.dv.clear(block=True)
-=======
 class TestHDF5FileIO(IpclusterTestCase):
->>>>>>> 1b7526d7
 
     def test_save_block(self):
         h5py = import_or_skip('h5py')
