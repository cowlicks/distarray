# encoding: utf-8
# ---------------------------------------------------------------------------
#  Copyright (C) 2008-2014, IPython Development Team and Enthought, Inc.
#  Distributed under the terms of the BSD License.  See COPYING.rst.
# ---------------------------------------------------------------------------

"""
Test decorators, these need a separate module because we are defining
functions statically, but decorators need context objects which are
defined dynamically. To remedy this, we define a global Context, and use
it throughout this module.
"""

import unittest
from unittest import TestCase

import numpy
from numpy.testing import assert_array_equal

from distarray.context import Context
from distarray.decorators import DecoratorBase, local, vectorize
from distarray.error import ContextError


class TestDecoratorBase(TestCase):

    def test_determine_context(self):
        context = Context()
        context2 = Context()  # for cross Context checking
        da = context.ones((2, 2))

        def dummy_func(*args, **kwargs):
            fn = lambda x: x
            db = DecoratorBase(fn)
            return db.determine_context(args, kwargs)

        self.assertEqual(dummy_func(6, 7, context), context)
        self.assertEqual(dummy_func('ab', da), context)
        self.assertEqual(dummy_func(a=da), context)
        self.assertEqual(dummy_func(context, a=da), context)

        self.assertRaises(TypeError, dummy_func, 'foo')
        self.assertRaises(ContextError, dummy_func, context, context2)

    def test_key_and_push_args(self):
        context = Context()

        da = context.ones((2, 2))
        db = da*2

        def dummy_func(*args, **kwargs):
            fn = lambda x: x
            db = DecoratorBase(fn)
            return db.key_and_push_args(args, kwargs)

        # Push some distarrays
        arg_keys1, kw_keys1 = dummy_func(da, db, foo=da, bar=db)
        # with some other data too
        arg_keys2, kw_keys2 = dummy_func(da, 'question', answer=42, foo=db)

        self.assertEqual(arg_keys1, "(%s, %s,)" % (da.key, db.key))
        # assert we pushed the right key, keystr pair
        self.assertTrue("'foo': %s" % (da.key) in kw_keys1)
        self.assertTrue("'bar': %s" % (db.key) in kw_keys1)

        # lots of string manipulation to parse out the relevant pieces
        # of the python commands.
        self.assertEqual(arg_keys2[1: -2].split(', ')[0], da.key)

        _key = arg_keys2[1: -2].split(', ')[1]
        self.assertEqual(context._pull0(_key), 'question')
        self.assertTrue("'answer'" in kw_keys2)

        self.assertTrue("'foo'" in kw_keys2)
        self.assertTrue(db.key in kw_keys2)


class TestLocalDecorator(TestCase):

    # Functions for @local decorator tests. These are here so we can
    # guarantee they are pushed to the engines before we try to use them.
    @local
    def local_add50(da):
        return da + 50

    @local
    def local_add_num(da, num):
        return da + num

    @local
    def assert_allclose(da, db):
        assert numpy.allclose(da, db), "Arrays not equal within tolerance."

    @local
    def local_sin(da):
        return numpy.sin(da)

    @local
    def local_sum(da):
        return numpy.sum(da.get_localarray())

    @local
    def call_barrier(da):
        from mpi4py import MPI
        MPI.COMM_WORLD.Barrier()
        return da

    @local
    def local_add_nums(da, num1, num2, num3):
        return da + num1 + num2 + num3

    @local
    def local_add_distarrayproxies(da, dg):
        return da + dg

    @local
    def local_add_mixed(da, num1, dg, num2):
        return da + num1 + dg + num2

    @local
    def local_add_ndarray(da, num, ndarr):
        return da + num + ndarr

    @local
    def local_add_kwargs(da, num1, num2=55):
        return da + num1 + num2

    @local
    def local_add_supermix(da, num1, db, num2, dc, num3=99, num4=66):
        return da + num1 + db + num2 + dc + num3 + num4

    @local
    def local_none(da):
        return None

    @local
    def parameterless():
        """This is a parameterless function."""
        return None

    @classmethod
    def setUpClass(cls):
        cls.context = Context()
        cls.da = cls.context.empty((5, 5))
        cls.da.fill(2 * numpy.pi)

    @classmethod
    def tearDownClass(cls):
        # Release references to the local functions.
        del cls.local_add50
        del cls.local_add_num
        del cls.assert_allclose
        del cls.local_sin
        del cls.local_sum
        del cls.call_barrier
        del cls.local_add_nums
        del cls.local_add_distarrayproxies
        del cls.local_add_mixed
        del cls.local_add_ndarray
        del cls.local_add_kwargs
        del cls.local_add_supermix
        del cls.local_none
        del cls.parameterless
        # Release other resources.
        del cls.da
        del cls.context

    def test_local(self):
        context = Context()

        """Test the @local decorator"""
        da = context.empty((4, 4))
        a = numpy.empty((4, 4))

        def fill_a(a):
            for (i, j), _ in numpy.ndenumerate(a):
                a[i, j] = i + j
            return a

        @local
        def fill_da(da):
<<<<<<< HEAD
            for i in da.maps[0].global_iter:
                for j in da.maps[1].global_iter:
                    da[i, j] = i + j
=======
            for i in da.maps[0].global_index:
                for j in da.maps[1].global_index:
                    da.global_index[i, j] = i + j
>>>>>>> 100bcd2e
            return da

        da = fill_da(da)
        a = fill_a(a)

        assert_array_equal(da.toarray(), a)

    def test_local_sin(self):
        db = self.local_sin(self.da)
        self.assert_allclose(db, 0)

    def test_local_add50(self):
        dc = self.local_add50(self.da)
        self.assert_allclose(dc, 2 * numpy.pi + 50)

    def test_local_sum(self):
        dd = self.local_sum(self.da)
        lshapes = self.da.get_localshapes()
        expected = []
        for lshape in lshapes:
            expected.append(lshape[0] * lshape[1] * (2 * numpy.pi))
        for (v, e) in zip(dd, expected):
            self.assertAlmostEqual(v, e, places=5)

    def test_local_add_num(self):
        de = self.local_add_num(self.da, 11)
        self.assert_allclose(de, 2 * numpy.pi + 11)

    def test_local_add_nums(self):
        df = self.local_add_nums(self.da, 11, 12, 13)
        self.assert_allclose(df, 2 * numpy.pi + 11 + 12 + 13)

    def test_local_add_distarrayproxies(self):
        dg = self.context.empty((5, 5))
        dg.fill(33)
        dh = self.local_add_distarrayproxies(self.da, dg)
        self.assert_allclose(dh, 33 + 2 * numpy.pi)

    def test_local_add_mixed(self):
        di = self.context.empty((5, 5))
        di.fill(33)
        dj = self.local_add_mixed(self.da, 11, di, 12)
        self.assert_allclose(dj, 2 * numpy.pi + 11 + 33 + 12)

    @unittest.skip('Locally adding ndarrays not supported.')
    def test_local_add_ndarray(self):
        shp = self.da.get_localshapes()[0]
        ndarr = numpy.empty(shp)
        ndarr.fill(33)
        dk = self.local_add_ndarray(self.da, 11, ndarr)
        self.assert_allclose(dk, 2 * numpy.pi + 11 + 33)

    def test_local_add_kwargs(self):
        dl = self.local_add_kwargs(self.da, 11, num2=12)
        self.assert_allclose(dl, 2 * numpy.pi + 11 + 12)

    def test_local_add_supermix(self):
        dm = self.context.empty((5, 5))
        dm.fill(22)
        dn = self.context.empty((5, 5))
        dn.fill(44)
        do = self.local_add_supermix(self.da, 11, dm, 33, dc=dn, num3=55)
        expected = 2 * numpy.pi + 11 + 22 + 33 + 44 + 55 + 66
        self.assert_allclose(do, expected)

    def test_local_none(self):
        dp = self.local_none(self.da)
        self.assertTrue(dp is None)

    def test_barrier(self):
        self.call_barrier(self.da)

    def test_parameterless(self):
        self.assertRaises(TypeError, self.parameterless)

    def test_function_metadata(self):
        name = "parameterless"
        docstring = """This is a parameterless function."""
        self.assertEqual(self.parameterless.__name__, name)
        self.assertEqual(self.parameterless.__doc__, docstring)


class TestVectorizeDecorator(TestCase):

    def test_vectorize(self):
        """Test the @vectorize decorator for parity with NumPy's"""

        context = Context()

        a = numpy.arange(16).reshape(4, 4)
        da = context.fromndarray(a)

        @vectorize
        def da_fn(a, b, c):
            return a**2 + b + c

        @numpy.vectorize
        def a_fn(a, b, c):
            return a**2 + b + c

        a = a_fn(a, a, 6)
        db = da_fn(da, da, 6)
        assert_array_equal(db.toarray(), a)


if __name__ == '__main__':
    unittest.main(verbosity=2)<|MERGE_RESOLUTION|>--- conflicted
+++ resolved
@@ -179,15 +179,9 @@
 
         @local
         def fill_da(da):
-<<<<<<< HEAD
             for i in da.maps[0].global_iter:
                 for j in da.maps[1].global_iter:
-                    da[i, j] = i + j
-=======
-            for i in da.maps[0].global_index:
-                for j in da.maps[1].global_index:
                     da.global_index[i, j] = i + j
->>>>>>> 100bcd2e
             return da
 
         da = fill_da(da)
