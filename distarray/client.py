# encoding: utf-8
#----------------------------------------------------------------------------
#  Copyright (C) 2008-2014, IPython Development Team and Enthought, Inc.
#  Distributed under the terms of the BSD License.  See COPYING.rst.
#----------------------------------------------------------------------------

#----------------------------------------------------------------------------
# Imports
#----------------------------------------------------------------------------

import operator
from itertools import product

import numpy as np

import distarray
from distarray.client_map import ClientMDMap
from distarray.externals.six import next
from distarray.utils import has_exactly_one, _raise_nie

__all__ = ['DistArray']


#----------------------------------------------------------------------------
# Code
#----------------------------------------------------------------------------

def process_return_value(subcontext, result_key, targets):
    """Figure out what to return on the Client.

    Parameters
    ----------
    key : string
        Key corresponding to wrapped function's return value.

    Returns
    -------
    A DistArray (if locally all values are DistArray), a None (if
    locally all values are None), or else, pull the result back to the
    client and return it.  If all but one of the pulled values is None,
    return that non-None value only.
    """
    type_key = subcontext._generate_key()
    type_statement = "{} = str(type({}))".format(type_key, result_key)
    subcontext._execute(type_statement, targets=targets)
    result_type_str = subcontext._pull(type_key, targets=targets)

    def is_NoneType(typestring):
        return (typestring == "<type 'NoneType'>" or
                typestring == "<class 'NoneType'>")

    def is_LocalArray(typestring):
        return typestring == "<class 'distarray.local.localarray.LocalArray'>"

    if all(is_LocalArray(r) for r in result_type_str):
        result = DistArray.from_localarrays(result_key, subcontext)
    elif all(is_NoneType(r) for r in result_type_str):
        result = None
    else:
        result = subcontext._pull(result_key, targets=targets)
        if has_exactly_one(result):
            result = next(x for x in result if x is not None)

    return result

_MDMAP_ATTRS = """
{global_shape_name} = {local_name}.global_shape   # shape
{dist_name} = {local_name}.dist                   # dist
{grid_shape_name} = {local_name}.grid_shape       # grid_shape
"""

def _make_mdmap_from_local(local_name, context):
    """ `key` is a handle to local objects that have a shape, grid_shape, dist
    """
    global_shape_name = context._generate_key()
    dist_name = context._generate_key()
    grid_shape_name = context._generate_key()
    context._execute0(_MDMAP_ATTRS.format(**locals()))
    global_shape, dist, grid_shape = context._pull0([global_shape_name, dist_name, grid_shape_name])
    return ClientMDMap(context, global_shape, dist, grid_shape)


def _get_attribute(context, key, name):
    local_key = context._generate_key()
    context._execute0('%s = %s.%s' % (local_key, key, name))
    result = context._pull0(local_key)
    return result


class DistArray(object):

    __array_priority__ = 20.0

    def __init__(self, mdmap, dtype):
        """ Creates a new empty distarray according to the multi-dimensional
        map given.
        """
        # FIXME: code duplication with context.py.
        ctx = mdmap.context
        # FIXME: this is bad...
        comm = ctx._comm_key
        # FIXME: and this is bad...
        da_key = ctx._generate_key()
        names = ctx._key_and_push(mdmap.shape, dtype, mdmap.dist, mdmap.grid_shape)
        shape_name, dtype_name, dist_name, grid_shape_name = names
        cmd = '{da_key} = distarray.local.empty({shape_name}, {dtype_name}, {dist_name}, {grid_shape_name}, {comm})'
        ctx._execute(cmd.format(**locals()))
        self.mdmap = mdmap
        self.key = da_key
        self._dtype = dtype

    @classmethod
    def from_localarrays(cls, key, context):
        """ The caller has already created the LocalArray objects.  `key` is
        their name on the engines.  This classmethod creates a DistArray that
        refers to these LocalArrays.

        """
        da = cls.__new__(cls)
        da.key = key
        da.mdmap = _make_mdmap_from_local(key, context)
        da._dtype = _get_attribute(context, key, 'dtype')
        return da

    def __del__(self):
        self.context.delete_key(self.key)

    def __repr__(self):
        s = '<DistArray(shape=%r, targets=%r)>' % \
            (self.shape, self.context.targets)
        return s

    def __getitem__(self, index):
        #TODO: FIXME: major performance improvements possible here,
        # especially for special cases like `index == slice(None)`.
        # This would dramatically improve tondarray's performance.

        if isinstance(index, int) or isinstance(index, slice):
            tuple_index = (index,)
            return self.__getitem__(tuple_index)

        elif isinstance(index, tuple):
            targets = self.mdmap.owning_targets(index)
            result_key = self.context._generate_key()
            fmt = '%s = %s.checked_getitem(%s)'
            statement = fmt % (result_key, self.key, index)
            self.context._execute(statement, targets=targets)
            result = process_return_value(self.context, result_key, targets=targets)
            if result is None:
                raise IndexError
            else:
                return result
        else:
            raise TypeError("Invalid index type.")

    def __setitem__(self, index, value):
        #TODO: FIXME: major performance improvements possible here.
        # Especially when `index == slice(None)` and value is an
        # ndarray, since for block and cyclic, we can generate slices of
        # `value` and assign to local arrays. This would dramatically
        # improve the fromndarray method's performance.

        if isinstance(index, int) or isinstance(index, slice):
            tuple_index = (index,)
            return self.__setitem__(tuple_index, value)

        elif isinstance(index, tuple):
            targets = self.mdmap.owning_targets(index)
            result_key = self.context._generate_key()
            fmt = '%s = %s.checked_setitem(%s, %s)'
            statement = fmt % (result_key, self.key, index, value)
            self.context._execute(statement, targets=targets)
            result = process_return_value(self.context, result_key, targets=targets)
            if result is None:
                raise IndexError()

        else:
            raise TypeError("Invalid index type.")

    @property
    def context(self):
        return self.mdmap.context

    @property
    def shape(self):
        return self.mdmap.shape

    @property
<<<<<<< HEAD
    def size(self):
        return reduce(operator.mul, self.shape)
=======
    def global_size(self):
        return self._get_attribute('global_size')
>>>>>>> eced04d8

    @property
    def dist(self):
        return self.mdmap.dist

    @property
    def grid_shape(self):
        return self.mdmap.grid_shape

    @property
    def ndim(self):
        return len(self.shape)

    @property
    def nbytes(self):
        return self.size * self.itemsize

    @property
    def dtype(self):
        return self._dtype

    @property
    def itemsize(self):
        return self._dtype.itemsize

    def tondarray(self):
        """Returns the distributed array as an ndarray."""
        arr = np.empty(self.shape, dtype=self.dtype)
        local_name = self.context._generate_key()
        self.context._execute('%s = %s.copy()' % (local_name, self.key))
        local_arrays = self.context._pull(local_name)
        for local_array in local_arrays:
            maps = (ax_map.global_index for ax_map in local_array.maps)
            for index in product(*maps):
                arr[index] = local_array[index]
        return arr

    toarray = tondarray

    def get_dist_matrix(self):
        key = self.context._generate_key()
        self.context._execute0(
            '%s = %s.get_dist_matrix()' % (key, self.key))
        result = self.context._pull0(key)
        return result

    def fill(self, value):
        value_key = self.context._generate_key()
        self.context._push({value_key:value})
        self.context._execute('%s.fill(%s)' % (self.key, value_key))

    #TODO FIXME: implement axis and out kwargs.
    def sum(self, axis=None, dtype=None, out=None):
        if axis or out is not None:
            _raise_nie()
        keys = self.context._key_and_push(axis, dtype)
        result_key = self.context._generate_key()
        subs = (result_key, self.key) + keys
        self.context._execute('%s = %s.sum(%s,%s)' % subs)
        result = self.context._pull0(result_key)
        return result

    def mean(self, axis=None, dtype=float, out=None):
        if axis or out is not None:
            _raise_nie()
        keys = self.context._key_and_push(axis, dtype)
        result_key = self.context._generate_key()
        subs = (result_key, self.key) + keys
        self.context._execute('%s = %s.mean(axis=%s, dtype=%s)' % subs)
        result = self.context._pull0(result_key)
        return result

    def var(self, axis=None, dtype=None, out=None):
        if axis or out is not None:
            _raise_nie()
        keys = self.context._key_and_push(axis, dtype)
        result_key = self.context._generate_key()
        subs = (result_key, self.key) + keys
        self.context._execute('%s = %s.var(%s,%s)' % subs)
        result = self.context._pull0(result_key)
        return result

    def std(self, axis=None, dtype=None, out=None):
        if axis or out is not None:
            _raise_nie()
        keys = self.context._key_and_push(axis, dtype)
        result_key = self.context._generate_key()
        subs = (result_key, self.key) + keys
        self.context._execute('%s = %s.std(%s,%s)' % subs)
        result = self.context._pull0(result_key)
        return result

    def get_ndarrays(self):
        """Pull the local ndarrays from the engines.

        Returns
        -------
        list of ndarrays
            one ndarray per process

        """
        key = self.context._generate_key()
        self.context._execute('%s = %s.get_localarray()' % (key, self.key))
        result = self.context._pull(key)
        return result

    def get_localarrays(self):
        """Pull the LocalArray objects from the engines.

        Returns
        -------
        list of localarrays
            one localarray per process

        """
        result = self.context._pull(self.key)
        return result

    def get_localshapes(self):
        key = self.context._generate_key()
        self.context._execute('%s = %s.local_shape' % (key, self.key))
        result = self.context._pull(key)
        return result

    # Binary operators

    def _binary_op_from_ufunc(self, other, func, rop_str=None, *args, **kwargs):
        if hasattr(other, '__array_priority__') and hasattr(other, rop_str):
            if other.__array_priority__ > self.__array_priority__:
                rop = getattr(other, rop_str)
                return rop(self)
        return func(self, other, *args, **kwargs)

    def _rbinary_op_from_ufunc(self, other, func, lop_str, *args, **kwargs):
        if hasattr(other, '__array_priority__') and hasattr(other, lop_str):
            if other.__array_priority__ > self.__array_priority__:
                lop = getattr(other, lop_str)
                return lop(self)
        return func(other, self, *args, **kwargs)

    def __add__(self, other, *args, **kwargs):
        return self._binary_op_from_ufunc(other, distarray.add, '__radd__', *args, **kwargs)

    def __sub__(self, other, *args, **kwargs):
        return self._binary_op_from_ufunc(other, distarray.subtract, '__rsub__', *args, **kwargs)

    def __mul__(self, other, *args, **kwargs):
        return self._binary_op_from_ufunc(other, distarray.multiply, '__rmul__', *args, **kwargs)

    def __div__(self, other, *args, **kwargs):
        return self._binary_op_from_ufunc(other, distarray.divide, '__rdiv__', *args, **kwargs)

    def __truediv__(self, other, *args, **kwargs):
        return self._binary_op_from_ufunc(other, distarray.true_divide, '__rtruediv__', *args, **kwargs)

    def __floordiv__(self, other, *args, **kwargs):
        return self._binary_op_from_ufunc(other, distarray.floor_divide, '__rfloordiv__', *args, **kwargs)

    def __mod__(self, other, *args, **kwargs):
        return self._binary_op_from_ufunc(other, distarray.mod, '__rdiv__', *args, **kwargs)

    def __pow__(self, other, modulo=None, *args, **kwargs):
        return self._binary_op_from_ufunc(other, distarray.power, '__rpower__', *args, **kwargs)

    def __lshift__(self, other, *args, **kwargs):
        return self._binary_op_from_ufunc(other, distarray.left_shift, '__rlshift__', *args, **kwargs)

    def __rshift__(self, other, *args, **kwargs):
        return self._binary_op_from_ufunc(other, distarray.right_shift, '__rrshift__', *args, **kwargs)

    def __and__(self, other, *args, **kwargs):
        return self._binary_op_from_ufunc(other, distarray.bitwise_and, '__rand__', *args, **kwargs)

    def __or__(self, other, *args, **kwargs):
        return self._binary_op_from_ufunc(other, distarray.bitwise_or, '__ror__', *args, **kwargs)

    def __xor__(self, other, *args, **kwargs):
        return self._binary_op_from_ufunc(other, distarray.bitwise_xor, '__rxor__', *args, **kwargs)

    # Binary - right versions

    def __radd__(self, other, *args, **kwargs):
        return self._rbinary_op_from_ufunc(other, distarray.add, '__add__', *args, **kwargs)

    def __rsub__(self, other, *args, **kwargs):
        return self._rbinary_op_from_ufunc(other, distarray.subtract, '__sub__', *args, **kwargs)

    def __rmul__(self, other, *args, **kwargs):
        return self._rbinary_op_from_ufunc(other, distarray.multiply, '__mul__', *args, **kwargs)

    def __rdiv__(self, other, *args, **kwargs):
        return self._rbinary_op_from_ufunc(other, distarray.divide, '__div__', *args, **kwargs)

    def __rtruediv__(self, other, *args, **kwargs):
        return self._rbinary_op_from_ufunc(other, distarray.true_divide, '__truediv__', *args, **kwargs)

    def __rfloordiv__(self, other, *args, **kwargs):
        return self._rbinary_op_from_ufunc(other, distarray.floor_divide, '__floordiv__', *args, **kwargs)

    def __rmod__(self, other, *args, **kwargs):
        return self._rbinary_op_from_ufunc(other, distarray.mod, '__mod__', *args, **kwargs)

    def __rpow__(self, other, modulo=None, *args, **kwargs):
        return self._rbinary_op_from_ufunc(other, distarray.power, '__pow__', *args, **kwargs)

    def __rlshift__(self, other, *args, **kwargs):
        return self._rbinary_op_from_ufunc(other, distarray.left_shift, '__lshift__', *args, **kwargs)

    def __rrshift__(self, other, *args, **kwargs):
        return self._rbinary_op_from_ufunc(other, distarray.right_shift, '__rshift__', *args, **kwargs)

    def __rand__(self, other, *args, **kwargs):
        return self._rbinary_op_from_ufunc(other, distarray.bitwise_and, '__and__', *args, **kwargs)

    def __ror__(self, other, *args, **kwargs):
        return self._rbinary_op_from_ufunc(other, distarray.bitwise_or, '__or__', *args, **kwargs)

    def __rxor__(self, other, *args, **kwargs):
        return self._rbinary_op_from_ufunc(other, distarray.bitwise_xor, '__xor__', *args, **kwargs)

    def __neg__(self, *args, **kwargs):
        return distarray.negative(self, *args, **kwargs)

    def __pos__(self, *args, **kwargs):
        return self

    def __abs__(self, *args, **kwargs):
        return distarray.abs(self, *args, **kwargs)

    def __invert__(self, *args, **kwargs):
        return distarray.invert(self, *args, **kwargs)

    # Boolean comparisons

    def __lt__(self, other, *args, **kwargs):
        return self._binary_op_from_ufunc(other, distarray.less, '__lt__', *args, **kwargs)

    def __le__(self, other, *args, **kwargs):
        return self._binary_op_from_ufunc(other, distarray.less_equal, '__le__', *args, **kwargs)

    def __eq__(self, other, *args, **kwargs):
        return self._binary_op_from_ufunc(other, distarray.equal, '__eq__', *args, **kwargs)

    def __ne__(self, other, *args, **kwargs):
        return self._binary_op_from_ufunc(other, distarray.not_equal, '__ne__', *args, **kwargs)

    def __gt__(self, other, *args, **kwargs):
        return self._binary_op_from_ufunc(other, distarray.greater, '__gt__', *args, **kwargs)

    def __ge__(self, other, *args, **kwargs):
        return self._binary_op_from_ufunc(other, distarray.greater_equal, '__ge__', *args, **kwargs)<|MERGE_RESOLUTION|>--- conflicted
+++ resolved
@@ -186,13 +186,8 @@
         return self.mdmap.shape
 
     @property
-<<<<<<< HEAD
-    def size(self):
+    def global_size(self):
         return reduce(operator.mul, self.shape)
-=======
-    def global_size(self):
-        return self._get_attribute('global_size')
->>>>>>> eced04d8
 
     @property
     def dist(self):
@@ -208,7 +203,7 @@
 
     @property
     def nbytes(self):
-        return self.size * self.itemsize
+        return self.global_size * self.itemsize
 
     @property
     def dtype(self):
