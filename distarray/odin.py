"""
ODIN: ODin Isn't Numpy
"""

from itertools import chain

from IPython.parallel import Client
from distarray.client import DistArrayContext, DistArrayProxy


# Set up a global DistArrayContext on import
_global_client = Client()
_global_view = _global_client[:]
_global_context = DistArrayContext(_global_view)
context = _global_context


def flatten(lst):
    """Given a list of lists, return a flattened list.

    Only flattens one level.  For example,

    >>> flatten(zip(['a', 'b', 'c'], [1, 2, 3]))
    ['a', 1, 'b', 2, 'c', 3]

    >>> flatten([[1, 2], [3, 4, 5], [[5], [6], [7]]])
    [1, 2, 3, 4, 5, [5], [6], [7]]
    """
    return list(chain.from_iterable(lst))


def all_equal(lst):
    """Return True if all elements in `lst` are equal.

    Also returns True if list is empty.
    """
    if len(lst) == 0 or len(lst) == 1:
        return True  # vacuously True
    else:
        return all(element == lst[0] for element in lst[1:])


<<<<<<< HEAD
def key_and_push_args(subcontext, arglist):
    """ For each arg in arglist, get or generate a key (UUID).
=======
def key_and_push_args(context, arglist):
    """For each arg in arglist, get or generate a key (UUID).
>>>>>>> 02b29e10

    For DistArrayProxy objects, just get the existing key.  For
    everything else, generate a key and push the value to the engines

    Parameters
    ----------
    subcontext : DistArrayContext
    arglist : List of objects to key and/or push

    Returns
    -------
    arg_keys : list of keys
    """

    arg_keys = []
    for arg in arglist:
        if isinstance(arg, DistArrayProxy):
            # if a DistArrayProxy, use its existing key
            arg_keys.append(arg.key)
            is_same_context = (subcontext == arg.context)
            err_msg_fmt = "DistArrayProxy context mismatch: {} {}"
            assert is_same_context, err_msg_fmt.format(subcontext, arg.context)
        else:
            # if not a DistArrayProxy, key it and push it to engines
            arg_keys.extend(subcontext._key_and_push(arg))
    return arg_keys


def determine_context(definition_context, args):
    """Determine the DistArrayContext for a function.

    Parameters
    ----------
    definition_context: DistArrayContext object
        The Context in which the function was defined.

    args : iterable
        List of objects to inspect for context.  Objects that aren't of
        type DistArrayProxy are skipped.

    Returns
    -------
    DistArrayContext
        If all provided DistArrayProxy objects have the same context.

    Raises
    ------
    ValueError
        Raised if all DistArrayProxy objects don't have the same context.
    """
    contexts = [definition_context] + [arg.context for arg in args if isinstance(arg, DistArrayProxy)]
    if not all_equal(contexts):
        errmsg = "All DistArrayProxy objects must be defined with the same context used for the function: {}"
        raise ValueError(errmsg.format(contexts))
    else:
        return contexts[0]


def process_return_value(subcontext, result_key):
    """Figure out what to return on the Client.

    Parameters
    ----------
    key : string
        Key corresponding to wrapped function's return value.

    Returns
    -------
    A DistArrayProxy (if locally it's a DistArray), a None (if locally
    it's a None).

    Raises
    ------
    TypeError for any other type besides those handled above

    """
    type_key = subcontext._generate_key()
    type_statement = "{} = str(type({}))".format(type_key, result_key)
    subcontext._execute0(type_statement)
    result_type_str = subcontext._pull0(type_key)

    if result_type_str == "<type 'NoneType'>":
        result = None
    elif result_type_str == "<class 'distarray.core.densedistarray.DenseDistArray'>":
        result = DistArrayProxy(result_key, subcontext)
    else:
        msg = ("@local not yet implemented for return types other "
               "than DistArray and NoneType")
        raise TypeError(msg)

    return result


def local(fn):
    """Decorator indicating a function is run locally on engines.

    Parameters
    ----------
    fn : function to wrap to run locally on engines

    Returns
    -------
    fn : function wrapped to run locally on engines
    """
    # we want @local functions to be able to call each other, so push
    # their `__name__` as their key
    func_key = fn.__name__
    _global_context._push({func_key: fn})
    result_key = _global_context._generate_key()

    def inner(*args, **kwargs):

        subcontext = determine_context(_global_context, flatten((args, kwargs.values())))

        # generate keys for each parameter
        # push to engines if not a DistArrayProxy
        arg_keys = key_and_push_args(subcontext, args)
        kwarg_names = kwargs.keys()
        kwarg_keys = key_and_push_args(subcontext, kwargs.values())

        # build up a python statement as a string
        args_fmt = ','.join(['{}'] * len(arg_keys))
        kwargs_fmt = ','.join(['{}={}'] * len(kwarg_keys))
        fnargs_fmt = ','.join([args_fmt, kwargs_fmt])
        statement_fmt = ''.join(['{} = {}(', fnargs_fmt, ')'])
        replacement_values = ([result_key, func_key] + arg_keys +
                              flatten(zip(kwarg_names, kwarg_keys)))
        statement = statement_fmt.format(*replacement_values)

        # execute it locally
        subcontext._execute(statement)

        return process_return_value(subcontext, result_key)

    return inner<|MERGE_RESOLUTION|>--- conflicted
+++ resolved
@@ -40,13 +40,8 @@
         return all(element == lst[0] for element in lst[1:])
 
 
-<<<<<<< HEAD
 def key_and_push_args(subcontext, arglist):
-    """ For each arg in arglist, get or generate a key (UUID).
-=======
-def key_and_push_args(context, arglist):
     """For each arg in arglist, get or generate a key (UUID).
->>>>>>> 02b29e10
 
     For DistArrayProxy objects, just get the existing key.  For
     everything else, generate a key and push the value to the engines
