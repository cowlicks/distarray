--- conflicted
+++ resolved
@@ -198,22 +198,13 @@
                            expected[0, :, 0, ...])
 
 
-<<<<<<< HEAD
-class TestSetItemSlicing(unittest.TestCase):
-
-    @classmethod
-    def setUpClass(cls):
-        cls.dac = Context()
-
-    @classmethod
-    def tearDownClass(cls):
-        cls.dac.close()
+class TestSetItemSlicing(ContextTestCase):
 
     def test_small_1d_slice(self):
         source = numpy.random.randint(10, size=20)
         new_data = numpy.random.randint(10, size=3)
         slc = slice(1, 4)
-        arr = self.dac.fromarray(source)
+        arr = self.context.fromarray(source)
         source[slc] = new_data
         arr[slc] = new_data
         assert_array_equal(arr.toarray(), source)
@@ -222,7 +213,7 @@
         source = numpy.random.randint(10, size=20)
         new_data = numpy.random.randint(10, size=10)
         slc = slice(5, 15)
-        arr = self.dac.fromarray(source)
+        arr = self.context.fromarray(source)
         source[slc] = new_data
         arr[slc] = new_data
         assert_array_equal(arr.toarray(), source)
@@ -232,7 +223,7 @@
         source = numpy.random.randint(10, size=(10, 20))
         new_data = numpy.random.randint(10, size=(5, 10))
         slc = (slice(5, 10), slice(5, 15))
-        arr = self.dac.fromarray(source)
+        arr = self.context.fromarray(source)
         source[slc] = new_data
         arr[slc] = new_data
         assert_array_equal(arr.toarray(), source)
@@ -242,7 +233,7 @@
         source = numpy.random.randint(10, size=(10, 20))
         new_data = numpy.random.randint(10, size=(5, 10))
         slc = (slice(3, 8), slice(9, 19))
-        arr = self.dac.fromarray(source)
+        arr = self.context.fromarray(source)
         source[slc] = new_data
         arr[slc] = new_data
         assert_array_equal(arr.toarray(), source)
@@ -251,7 +242,7 @@
         source = numpy.random.randint(10, size=(3, 4, 5))
         new_data = numpy.random.randint(10, size=(3, 4, 5))
         slc = (slice(None), slice(None), slice(None))
-        arr = self.dac.fromarray(source)
+        arr = self.context.fromarray(source)
         source[slc] = new_data
         arr[slc] = new_data
         assert_array_equal(arr.toarray(), source)
@@ -260,7 +251,7 @@
         source = numpy.random.randint(10, size=(3, 4, 5))
         new_data = numpy.random.randint(10, size=(3, 4, 5))
         slc = Ellipsis
-        arr = self.dac.fromarray(source)
+        arr = self.context.fromarray(source)
         source[slc] = new_data
         arr[slc] = new_data
         assert_array_equal(arr.toarray(), source)
@@ -269,7 +260,7 @@
         source = numpy.random.randint(10, size=(3, 4, 5))
         new_data = numpy.random.randint(10, size=(4, 5))
         slc = (1,)
-        arr = self.dac.fromarray(source)
+        arr = self.context.fromarray(source)
         source[slc] = new_data
         arr[slc] = new_data
         assert_array_equal(arr.toarray(), source)
@@ -278,7 +269,7 @@
         source = numpy.random.randint(10, size=(3, 4, 5))
         new_data = numpy.random.randint(10, size=(3, 5))
         slc = (slice(None), 2)
-        arr = self.dac.fromarray(source)
+        arr = self.context.fromarray(source)
         source[slc] = new_data
         arr[slc] = new_data
         assert_array_equal(arr.toarray(), source)
@@ -287,7 +278,7 @@
         source = numpy.random.randint(10, size=(3, 4))
         new_data = [42, 42, 42, 42]
         slc = (2,)
-        arr = self.dac.fromarray(source)
+        arr = self.context.fromarray(source)
         source[slc] = new_data
         arr[slc] = new_data
         assert_array_equal(arr.toarray(), source)
@@ -296,21 +287,12 @@
         source = numpy.random.randint(10, size=21)
         new_data = numpy.random.randint(10, size=10)
         slc = slice(15, None)
-        arr = self.dac.fromarray(source)
+        arr = self.context.fromarray(source)
         with self.assertRaises(ValueError):
             arr[slc] = new_data
 
 
-class TestDistArrayCreationFromGlobalDimData(unittest.TestCase):
-
-    def setUp(self):
-        self.context = Context()
-
-    def tearDown(self):
-        self.context.close()
-=======
 class TestDistArrayCreationFromGlobalDimData(ContextTestCase):
->>>>>>> d34bb170
 
     def test_from_global_dim_data_irregular_block(self):
 
