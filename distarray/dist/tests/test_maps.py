# encoding: utf-8
# ---------------------------------------------------------------------------
#  Copyright (C) 2008-2014, IPython Development Team and Enthought, Inc.
#  Distributed under the terms of the BSD License.  See COPYING.rst.
# ---------------------------------------------------------------------------

import unittest
from random import randrange

from distarray.externals.six.moves import range

from distarray.dist.context import Context
from distarray.dist import maps


class TestClientMap(unittest.TestCase):

    def setUp(self):
        self.ctx = Context()

    def tearDown(self):
        self.ctx.close()

    def test_2D_bn(self):
        nrows, ncols = 31, 53
        cm = maps.Distribution.from_shape(self.ctx, (nrows, ncols),
                                          {0: 'b'}, (4, 1))
        chunksize = (nrows // 4) + 1
        for _ in range(100):
            r, c = randrange(nrows), randrange(ncols)
            rank = r // chunksize
            self.assertSequenceEqual(cm.owning_ranks((r,c)), [rank])

    def test_2D_bb(self):
        nrows, ncols = 3, 5
        nprocs_per_dim = 2
        cm = maps.Distribution.from_shape(self.ctx, (nrows, ncols), ('b', 'b'),
                                          (nprocs_per_dim, nprocs_per_dim))
        row_chunks = nrows // nprocs_per_dim + 1
        col_chunks = ncols // nprocs_per_dim + 1
        for r in range(nrows):
            for c in range(ncols):
                rank = (r // row_chunks) * nprocs_per_dim + (c // col_chunks)
                actual = cm.owning_ranks((r,c))
                self.assertSequenceEqual(actual, [rank])

    def test_2D_cc(self):
        nrows, ncols = 3, 5
        nprocs_per_dim = 2
        cm = maps.Distribution.from_shape(self.ctx, (nrows, ncols), ('c', 'c'),
                                          (nprocs_per_dim, nprocs_per_dim))
        for r in range(nrows):
            for c in range(ncols):
                rank = (r % nprocs_per_dim) * nprocs_per_dim + (c % nprocs_per_dim)
                actual = cm.owning_ranks((r,c))
                self.assertSequenceEqual(actual, [rank])

    def test_is_compatible(self):
        nr, nc, nd = 10**5, 10**6, 10**4

        cm0 = maps.Distribution.from_shape(self.ctx, (nr, nc, nd),
                                           ('b', 'c', 'n'))
        self.assertTrue(cm0.is_compatible(cm0))

        cm1 = maps.Distribution.from_shape(self.ctx, (nr, nc, nd),
                                           ('b', 'c', 'n'))
        self.assertTrue(cm1.is_compatible(cm1))

        self.assertTrue(cm0.is_compatible(cm1))
        self.assertTrue(cm1.is_compatible(cm0))
        
        nr -= 1; nc -= 1; nd -= 1

        cm2 = maps.Distribution.from_shape(self.ctx, (nr, nc, nd),
                                           ('b', 'c', 'n'))

        self.assertFalse(cm1.is_compatible(cm2))
        self.assertFalse(cm2.is_compatible(cm1))

<<<<<<< HEAD

class TestSlice(unittest.TestCase):

    def setUp(self):
        self.ctx = Context()

    def tearDown(self):
        self.ctx.close()

    def test_from_partial_slice_1d(self):
        d0 = maps.Distribution.from_shape(context=self.ctx, shape=(15,))

        s = (slice(0, 3),)
        d1 = d0.slice(s)

        self.assertEqual(len(d0.maps), len(d1.maps))
        self.assertSequenceEqual(d1.dist, d0.dist)
        self.assertSequenceEqual(d1.targets, [0])
        self.assertSequenceEqual(d1.shape, (3,))

    def test_from_full_slice_1d(self):
        d0 = maps.Distribution.from_shape(context=self.ctx, shape=(15,))

        s = (slice(None),)
        d1 = d0.slice(s)

        self.assertEqual(len(d0.maps), len(d1.maps))
        self.assertSequenceEqual(d1.dist, d0.dist)
        self.assertSequenceEqual(d1.targets, d0.targets)
        self.assertSequenceEqual(d1.maps[0].bounds, d0.maps[0].bounds)

    def test_from_full_slice_2d(self):
        d0 = maps.Distribution.from_shape(context=self.ctx, shape=(15, 20))

        s = (slice(None), slice(None))
        d1 = d0.slice(s)

        self.assertEqual(len(d0.maps), len(d1.maps))
        self.assertSequenceEqual(d1.dist, d0.dist)
        for m0, m1 in zip(d0.maps, d1.maps):
            self.assertSequenceEqual(m0.bounds, m1.bounds)
        self.assertSequenceEqual(d1.targets, d0.targets)

    def test_from_partial_slice_2d(self):
        d0 = maps.Distribution.from_shape(context=self.ctx, shape=(15, 20))

        s = (slice(3, 7), 4)
        d1 = d0.slice(s)

        self.assertEqual(len(d0.maps)-1, len(d1.maps))
        self.assertSequenceEqual(d1.dist, d0.dist[:-1])
        for m, expected in zip(d1.maps, ([(0, 1), (1, 4)], [(0, 1)])):
            self.assertSequenceEqual(m.bounds, expected)

    def test_full_slice_with_int_2d(self):
        d0 = maps.Distribution.from_shape(context=self.ctx, shape=(15, 20))

        s = (slice(None), 4)
        d1 = d0.slice(s)

        self.assertEqual(len(d0.maps)-1, len(d1.maps))
        self.assertSequenceEqual(d1.dist, d0.dist[:-1])
        self.assertEqual(d1.shape, (15,))
=======
    def test_reduce(self):
        nr, nc, nd = 10**5, 10**6, 10**4

        dist = client_map.Distribution.from_shape(
                 self.ctx, (nr, nc, nd), ('b', 'c', 'n'), grid_shape=(2, 2, 1))

        new_dist0 = dist.reduce(axes=[0])
        self.assertEqual(new_dist0.dist, ('c', 'n'))
        self.assertSequenceEqual(new_dist0.shape, (nc, nd))
        self.assertEqual(new_dist0.grid_shape, dist.grid_shape[1:])
        self.assertLess(set(new_dist0.targets), set(dist.targets))

        new_dist1 = dist.reduce(axes=[1])
        self.assertEqual(new_dist1.dist, ('b', 'n'))
        self.assertSequenceEqual(new_dist1.shape, (nr, nd))
        self.assertEqual(new_dist1.grid_shape, dist.grid_shape[:1]+dist.grid_shape[2:])
        self.assertLess(set(new_dist1.targets), set(dist.targets))

        new_dist2 = dist.reduce(axes=[2])
        self.assertEqual(new_dist2.dist, ('b', 'c'))
        self.assertSequenceEqual(new_dist2.shape, (nr, nc))
        self.assertEqual(new_dist2.grid_shape, dist.grid_shape[:-1])
        self.assertEqual(set(new_dist2.targets), set(dist.targets))

    def test_reduce_0D(self):
        N = 10**5
        dist = client_map.Distribution.from_shape(self.ctx, (N,))
        new_dist = dist.reduce(axes=[0])
        self.assertEqual(new_dist.dist, ())
        self.assertSequenceEqual(new_dist.shape, ())
        self.assertEqual(new_dist.grid_shape, ())
        self.assertEqual(set(new_dist.targets), set(dist.targets[:1]))
>>>>>>> ad41c482
<|MERGE_RESOLUTION|>--- conflicted
+++ resolved
@@ -77,7 +77,39 @@
         self.assertFalse(cm1.is_compatible(cm2))
         self.assertFalse(cm2.is_compatible(cm1))
 
-<<<<<<< HEAD
+    def test_reduce(self):
+        nr, nc, nd = 10**5, 10**6, 10**4
+
+        dist = maps.Distribution.from_shape(
+            self.ctx, (nr, nc, nd), ('b', 'c', 'n'), grid_shape=(2, 2, 1))
+
+        new_dist0 = dist.reduce(axes=[0])
+        self.assertEqual(new_dist0.dist, ('c', 'n'))
+        self.assertSequenceEqual(new_dist0.shape, (nc, nd))
+        self.assertEqual(new_dist0.grid_shape, dist.grid_shape[1:])
+        self.assertLess(set(new_dist0.targets), set(dist.targets))
+
+        new_dist1 = dist.reduce(axes=[1])
+        self.assertEqual(new_dist1.dist, ('b', 'n'))
+        self.assertSequenceEqual(new_dist1.shape, (nr, nd))
+        self.assertEqual(new_dist1.grid_shape, dist.grid_shape[:1]+dist.grid_shape[2:])
+        self.assertLess(set(new_dist1.targets), set(dist.targets))
+
+        new_dist2 = dist.reduce(axes=[2])
+        self.assertEqual(new_dist2.dist, ('b', 'c'))
+        self.assertSequenceEqual(new_dist2.shape, (nr, nc))
+        self.assertEqual(new_dist2.grid_shape, dist.grid_shape[:-1])
+        self.assertEqual(set(new_dist2.targets), set(dist.targets))
+
+    def test_reduce_0D(self):
+        N = 10**5
+        dist = maps.Distribution.from_shape(self.ctx, (N,))
+        new_dist = dist.reduce(axes=[0])
+        self.assertEqual(new_dist.dist, ())
+        self.assertSequenceEqual(new_dist.shape, ())
+        self.assertEqual(new_dist.grid_shape, ())
+        self.assertEqual(set(new_dist.targets), set(dist.targets[:1]))
+
 
 class TestSlice(unittest.TestCase):
 
@@ -140,38 +172,4 @@
 
         self.assertEqual(len(d0.maps)-1, len(d1.maps))
         self.assertSequenceEqual(d1.dist, d0.dist[:-1])
-        self.assertEqual(d1.shape, (15,))
-=======
-    def test_reduce(self):
-        nr, nc, nd = 10**5, 10**6, 10**4
-
-        dist = client_map.Distribution.from_shape(
-                 self.ctx, (nr, nc, nd), ('b', 'c', 'n'), grid_shape=(2, 2, 1))
-
-        new_dist0 = dist.reduce(axes=[0])
-        self.assertEqual(new_dist0.dist, ('c', 'n'))
-        self.assertSequenceEqual(new_dist0.shape, (nc, nd))
-        self.assertEqual(new_dist0.grid_shape, dist.grid_shape[1:])
-        self.assertLess(set(new_dist0.targets), set(dist.targets))
-
-        new_dist1 = dist.reduce(axes=[1])
-        self.assertEqual(new_dist1.dist, ('b', 'n'))
-        self.assertSequenceEqual(new_dist1.shape, (nr, nd))
-        self.assertEqual(new_dist1.grid_shape, dist.grid_shape[:1]+dist.grid_shape[2:])
-        self.assertLess(set(new_dist1.targets), set(dist.targets))
-
-        new_dist2 = dist.reduce(axes=[2])
-        self.assertEqual(new_dist2.dist, ('b', 'c'))
-        self.assertSequenceEqual(new_dist2.shape, (nr, nc))
-        self.assertEqual(new_dist2.grid_shape, dist.grid_shape[:-1])
-        self.assertEqual(set(new_dist2.targets), set(dist.targets))
-
-    def test_reduce_0D(self):
-        N = 10**5
-        dist = client_map.Distribution.from_shape(self.ctx, (N,))
-        new_dist = dist.reduce(axes=[0])
-        self.assertEqual(new_dist.dist, ())
-        self.assertSequenceEqual(new_dist.shape, ())
-        self.assertEqual(new_dist.grid_shape, ())
-        self.assertEqual(set(new_dist.targets), set(dist.targets[:1]))
->>>>>>> ad41c482
+        self.assertEqual(d1.shape, (15,))