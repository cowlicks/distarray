# encoding: utf-8
# ---------------------------------------------------------------------------
#  Copyright (C) 2008-2014, IPython Development Team and Enthought, Inc.
#  Distributed under the terms of the BSD License.  See COPYING.rst.
# ---------------------------------------------------------------------------
"""
The Distarray data structure.`DistArray` objects are proxies for collections of
`LocalArray` objects. They are meant to roughly emulate NumPy `ndarrays`.
"""

# ---------------------------------------------------------------------------
# Imports
# ---------------------------------------------------------------------------

from __future__ import absolute_import

import operator
from itertools import product
from functools import reduce
from collections import Sequence

import numpy as np

import distarray
from distarray.metadata_utils import sanitize_indices
from distarray.dist.maps import Distribution
from distarray.utils import _raise_nie
from distarray.metadata_utils import normalize_reduction_axes

__all__ = ['DistArray']


# ---------------------------------------------------------------------------
# Code
# ---------------------------------------------------------------------------

class DistArray(object):

    __array_priority__ = 20.0

    def __init__(self, distribution, dtype=float):
        """Creates an empty DistArray according to the `distribution` given."""
        # FIXME: code duplication with context.py.
        ctx = distribution.context
        # FIXME: this is bad...
        comm_name = distribution.comm
        # FIXME: and this is bad...
        da_key = ctx._generate_key()
        ddpr = distribution.get_dim_data_per_rank()
        ddpr_name, dtype_name = ctx._key_and_push(ddpr, dtype)
        cmd = ('{da_key} = distarray.local.empty('
               'distarray.local.maps.Distribution('
               'comm={comm_name}, dim_data={ddpr_name}[{comm_name}.Get_rank()]), '
               '{dtype_name})')
        ctx._execute(cmd.format(**locals()), targets=distribution.targets)
        self.distribution = distribution
        self.key = da_key
        self._dtype = dtype

    @classmethod
    def from_localarrays(cls, key, context=None, targets=None, distribution=None,
                         dtype=None):
        """The caller has already created the LocalArray objects.  `key` is
        their name on the engines.  This classmethod creates a DistArray that
        refers to these LocalArrays.

        Either a `context` or a `distribution` must also be provided.  If
        `context` is provided, a ``dim_data_per_rank`` will be pulled from
        the existing ``LocalArray``\s and a ``Distribution`` will be created
        from it.   If `distribution` is provided, it should accurately
        reflect the  distribution of the existing ``LocalArray``\s.

        If `dtype` is not provided, it will be fetched from the engines.
        """

        def get_dim_datas_and_dtype(arr):
            return (arr.dim_data, arr.dtype)

        da = cls.__new__(cls)
        da.key = key

        if (context is None) == (distribution is None):
            errmsg = "Must provide `context` or `distribution` but not both."
            raise RuntimeError(errmsg)

        # has context, get dist and dtype
        elif (distribution is None) and (dtype is None):
            res = context.apply(get_dim_datas_and_dtype, args=(key,),
                                targets=targets)
            dim_datas = [i[0] for i in res]
            dtypes = [i[1] for i in res]
            da._dtype = dtypes[0]
            da.distribution = Distribution.from_dim_data_per_rank(context,
                                                                  dim_datas,
                                                                  targets)

        # has context and dtype, get dist
        elif (distribution is None) and (dtype is not None):
            da._dtype = dtype
            dim_datas = context.apply(getattr, args=(key, 'dim_data'),
                                      targets=targets)
            da.distribution = Distribution.from_dim_data_per_rank(context,
                                                                  dim_datas,
                                                                  targets)

        # has distribution, get dtype
        elif (distribution is not None) and (dtype is None):
            da.distribution = distribution
            da._dtype = distribution.context.apply(getattr,
                                                   args=(key, 'dtype'),
                                                   targets=[0])[0]
        # has distribution and dtype
        elif (distribution is not None) and (dtype is not None):
            da.distribution = distribution
            da._dtype = dtype

        # sanity check that I didn't miss any cases above, because this is a
        # confusing function
        else:
            assert False
        return da

    def __del__(self):
        try:
            self.context.delete_key(self.key, self.targets)
        except Exception:
            pass

    def __repr__(self):
        s = '<DistArray(shape=%r, targets=%r)>' % \
            (self.shape, self.targets)
        return s

    def _process_return_value(self, result, return_proxy, index, targets):

        if return_proxy:
            # proxy returned as result of slice
            # slicing shouldn't alter the dtype
            result = result[0]
            return DistArray.from_localarrays(key=result,
                                              context=self.context,
                                              targets=targets,
                                              dtype=self.dtype)

        elif isinstance(result, Sequence):
            somethings = [i for i in result if i is not None]
            if len(somethings) == 0:
                # using checked_getitem and all return None
                raise IndexError("Index %r is is not present." % (index,))
            if len(somethings) == 1:
                return somethings[0]
            else:
                return result
        else:
            assert False  # impossible is nothing


    def __getitem__(self, index):

        # to be run locally
        def checked_getitem(arr, index):
            return arr.global_index.checked_getitem(index)

        # to be run locally
        def raw_getitem(arr, index):
            return arr.global_index[index]

        # to be run locally
        def get_slice(arr, index, ddpr, comm):
            from distarray.local.maps import Distribution
            local_distribution = Distribution(comm=comm,
                                              dim_data=ddpr[comm.Get_rank()])
            result = arr.global_index.get_slice(index, local_distribution)
            return proxyize(result)

        return_type, index = sanitize_indices(index, ndim=self.ndim,
                                              shape=self.shape)
        return_proxy = (return_type == 'view')
        targets = self.distribution.owning_targets(index)

        args = [self.key, index]
        if self.distribution.has_precise_index:
            if return_proxy:  # returning a new DistArray view
                new_distribution = self.distribution.slice(index)
                ddpr = new_distribution.get_dim_data_per_rank()
                args.extend([ddpr, new_distribution.comm])
                local_fn = get_slice
            else:  # returning a value
                local_fn = raw_getitem
        else:  # returning a value from unstructured
            local_fn = checked_getitem

        result = self.context.apply(local_fn, args=args, targets=targets)
        return self._process_return_value(result, return_proxy, index, targets)


    def __setitem__(self, index, value):
        #TODO: FIXME: major performance improvements possible here.
        # Especially when `index == slice(None)` and value is an
        # ndarray, since for block and cyclic, we can generate slices of
        # `value` and assign to local arrays. This would dramatically
        # improve the fromndarray method's performance.

        # to be run locally
        def checked_setitem(arr, index, value):
            return arr.global_index.checked_setitem(index, value)

        # to be run locally
        def raw_setitem(arr, index, value):
            arr.global_index[index] = value

        _, index = sanitize_indices(index, ndim=self.ndim, shape=self.shape)

        targets = self.distribution.owning_targets(index)
        args = (self.key, index, value)
        if self.distribution.has_precise_index:
            self.context.apply(raw_setitem, args=args, targets=targets)
        else:
            result = self.context.apply(checked_setitem, args=args,
                                        targets=targets)
            result = [i for i in result if i is not None]
            if len(result) > 1:
                raise IndexError("Setting more than one result (%s) is "
                                 "not supported yet." % (result,))
            elif result == []:
                raise IndexError("Index %s is out of bounds" % (index,))

    @property
    def context(self):
        return self.distribution.context

    @property
    def shape(self):
        return self.distribution.shape

    @property
    def global_size(self):
        return reduce(operator.mul, self.shape)

    @property
    def dist(self):
        return self.distribution.dist

    @property
    def grid_shape(self):
        return self.distribution.grid_shape

    @property
    def ndim(self):
        return len(self.shape)

    @property
    def nbytes(self):
        return self.global_size * self.itemsize

    @property
    def dtype(self):
        return self._dtype

    @property
    def itemsize(self):
        return self._dtype.itemsize

    @property
    def targets(self):
        return self.distribution.targets

    def tondarray(self):
        """Returns the distributed array as an ndarray."""
        arr = np.empty(self.shape, dtype=self.dtype)
<<<<<<< HEAD
        local_name = self.context._generate_key()
        self.context._execute('%s = %s.copy()' % (local_name, self.key),
                              targets=self.targets)
        local_arrays = self.context._pull(local_name, targets=self.targets)
=======
        local_arrays = self.get_localarrays()
>>>>>>> de18b91b
        for local_array in local_arrays:
            maps = (list(ax_map.global_iter) for ax_map in
                    local_array.distribution)
            for index in product(*maps):
                arr[index] = local_array.global_index[index]
        return arr

    toarray = tondarray

    def fill(self, value):
        def inner_fill(arr, value):
            arr.fill(value)
        self.context.apply(inner_fill, args=(self.key, value), targets=self.targets)

    def _reduce(self, local_reduce_name, axes=None, dtype=None, out=None):

        if any(0 in localshape for localshape in self.localshapes()):
            raise NotImplementedError("Reduction not implemented for empty "
                                      "LocalArrays")

        if out is not None:
            _raise_nie()

        dtype = dtype or self.dtype

        out_dist = self.distribution.reduce(axes=axes)
        ddpr = out_dist.get_dim_data_per_rank()

        def _local_reduce(local_name, larr, out_comm, ddpr, dtype, axes):
            import distarray.local.localarray as la
            local_reducer = getattr(la, local_name)
            res = proxyize(la.local_reduction(out_comm, local_reducer, larr,  # noqa
                                              ddpr, dtype, axes))
            return res

        local_reduce_args = (local_reduce_name, self.key, out_dist.comm, ddpr,
                             dtype, normalize_reduction_axes(axes, self.ndim))
        out_key = self.context.apply(_local_reduce, local_reduce_args,
                                     targets=self.targets)[0]

        return DistArray.from_localarrays(key=out_key, distribution=out_dist,
                                          dtype=dtype)

    def sum(self, axis=None, dtype=None, out=None):
        """Return the sum of array elements over the given axis."""
        return self._reduce('sum_reducer', axis, dtype, out)

    def mean(self, axis=None, dtype=float, out=None):
        """Return the mean of array elements over the given axis."""
        return self._reduce('mean_reducer', axis, dtype, out)

    def var(self, axis=None, dtype=float, out=None):
        """Return the variance of array elements over the given axis."""
        return self._reduce('var_reducer', axis, dtype, out)

    def std(self, axis=None, dtype=float, out=None):
        """Return the standard deviation of array elements over the given axis."""
        return self._reduce('std_reducer', axis, dtype, out)

    def min(self, axis=None, dtype=None, out=None):
        """Return the minimum of array elements over the given axis."""
        return self._reduce('min_reducer', axis, dtype, out)

    def max(self, axis=None, dtype=None, out=None):
        """Return the maximum of array elements over the given axis."""
        return self._reduce('max_reducer', axis, dtype, out)

    def get_ndarrays(self):
        """Pull the local ndarrays from the engines.

        Returns
        -------
        list of ndarrays
            one ndarray per process

        """
        def get(key):
            return key.get_localarray()
        return self.context.apply(get, args=(self.key,), targets=self.targets)

    def get_localarrays(self):
        """Pull the LocalArray objects from the engines.

        Returns
        -------
        list of localarrays
            one localarray per process

        """
        def get(key):
            return key.copy()
        return self.context.apply(get, args=(self.key,), targets=self.targets)

    def localshapes(self):
        return self.distribution.localshapes()

    # Binary operators

    def _binary_op_from_ufunc(self, other, func, rop_str=None, *args, **kwargs):
        if hasattr(other, '__array_priority__') and hasattr(other, rop_str):
            if other.__array_priority__ > self.__array_priority__:
                rop = getattr(other, rop_str)
                return rop(self)
        return func(self, other, *args, **kwargs)

    def _rbinary_op_from_ufunc(self, other, func, lop_str, *args, **kwargs):
        if hasattr(other, '__array_priority__') and hasattr(other, lop_str):
            if other.__array_priority__ > self.__array_priority__:
                lop = getattr(other, lop_str)
                return lop(self)
        return func(other, self, *args, **kwargs)

    def __add__(self, other, *args, **kwargs):
        return self._binary_op_from_ufunc(other, distarray.dist.add, '__radd__', *args, **kwargs)

    def __sub__(self, other, *args, **kwargs):
        return self._binary_op_from_ufunc(other, distarray.dist.subtract, '__rsub__', *args, **kwargs)

    def __mul__(self, other, *args, **kwargs):
        return self._binary_op_from_ufunc(other, distarray.dist.multiply, '__rmul__', *args, **kwargs)

    def __div__(self, other, *args, **kwargs):
        return self._binary_op_from_ufunc(other, distarray.dist.divide, '__rdiv__', *args, **kwargs)

    def __truediv__(self, other, *args, **kwargs):
        return self._binary_op_from_ufunc(other, distarray.dist.true_divide, '__rtruediv__', *args, **kwargs)

    def __floordiv__(self, other, *args, **kwargs):
        return self._binary_op_from_ufunc(other, distarray.dist.floor_divide, '__rfloordiv__', *args, **kwargs)

    def __mod__(self, other, *args, **kwargs):
        return self._binary_op_from_ufunc(other, distarray.dist.mod, '__rdiv__', *args, **kwargs)

    def __pow__(self, other, modulo=None, *args, **kwargs):
        return self._binary_op_from_ufunc(other, distarray.dist.power, '__rpower__', *args, **kwargs)

    def __lshift__(self, other, *args, **kwargs):
        return self._binary_op_from_ufunc(other, distarray.dist.left_shift, '__rlshift__', *args, **kwargs)

    def __rshift__(self, other, *args, **kwargs):
        return self._binary_op_from_ufunc(other, distarray.dist.right_shift, '__rrshift__', *args, **kwargs)

    def __and__(self, other, *args, **kwargs):
        return self._binary_op_from_ufunc(other, distarray.dist.bitwise_and, '__rand__', *args, **kwargs)

    def __or__(self, other, *args, **kwargs):
        return self._binary_op_from_ufunc(other, distarray.dist.bitwise_or, '__ror__', *args, **kwargs)

    def __xor__(self, other, *args, **kwargs):
        return self._binary_op_from_ufunc(other, distarray.dist.bitwise_xor, '__rxor__', *args, **kwargs)

    # Binary - right versions

    def __radd__(self, other, *args, **kwargs):
        return self._rbinary_op_from_ufunc(other, distarray.dist.add, '__add__', *args, **kwargs)

    def __rsub__(self, other, *args, **kwargs):
        return self._rbinary_op_from_ufunc(other, distarray.dist.subtract, '__sub__', *args, **kwargs)

    def __rmul__(self, other, *args, **kwargs):
        return self._rbinary_op_from_ufunc(other, distarray.dist.multiply, '__mul__', *args, **kwargs)

    def __rdiv__(self, other, *args, **kwargs):
        return self._rbinary_op_from_ufunc(other, distarray.dist.divide, '__div__', *args, **kwargs)

    def __rtruediv__(self, other, *args, **kwargs):
        return self._rbinary_op_from_ufunc(other, distarray.dist.true_divide, '__truediv__', *args, **kwargs)

    def __rfloordiv__(self, other, *args, **kwargs):
        return self._rbinary_op_from_ufunc(other, distarray.dist.floor_divide, '__floordiv__', *args, **kwargs)

    def __rmod__(self, other, *args, **kwargs):
        return self._rbinary_op_from_ufunc(other, distarray.dist.mod, '__mod__', *args, **kwargs)

    def __rpow__(self, other, modulo=None, *args, **kwargs):
        return self._rbinary_op_from_ufunc(other, distarray.dist.power, '__pow__', *args, **kwargs)

    def __rlshift__(self, other, *args, **kwargs):
        return self._rbinary_op_from_ufunc(other, distarray.dist.left_shift, '__lshift__', *args, **kwargs)

    def __rrshift__(self, other, *args, **kwargs):
        return self._rbinary_op_from_ufunc(other, distarray.dist.right_shift, '__rshift__', *args, **kwargs)

    def __rand__(self, other, *args, **kwargs):
        return self._rbinary_op_from_ufunc(other, distarray.dist.bitwise_and, '__and__', *args, **kwargs)

    def __ror__(self, other, *args, **kwargs):
        return self._rbinary_op_from_ufunc(other, distarray.dist.bitwise_or, '__or__', *args, **kwargs)

    def __rxor__(self, other, *args, **kwargs):
        return self._rbinary_op_from_ufunc(other, distarray.dist.bitwise_xor, '__xor__', *args, **kwargs)

    def __neg__(self, *args, **kwargs):
        return distarray.dist.negative(self, *args, **kwargs)

    def __pos__(self, *args, **kwargs):
        return self

    def __abs__(self, *args, **kwargs):
        return distarray.dist.abs(self, *args, **kwargs)

    def __invert__(self, *args, **kwargs):
        return distarray.dist.invert(self, *args, **kwargs)

    # Boolean comparisons

    def __lt__(self, other, *args, **kwargs):
        return self._binary_op_from_ufunc(other, distarray.dist.less, '__lt__', *args, **kwargs)

    def __le__(self, other, *args, **kwargs):
        return self._binary_op_from_ufunc(other, distarray.dist.less_equal, '__le__', *args, **kwargs)

    def __eq__(self, other, *args, **kwargs):
        return self._binary_op_from_ufunc(other, distarray.dist.equal, '__eq__', *args, **kwargs)

    def __ne__(self, other, *args, **kwargs):
        return self._binary_op_from_ufunc(other, distarray.dist.not_equal, '__ne__', *args, **kwargs)

    def __gt__(self, other, *args, **kwargs):
        return self._binary_op_from_ufunc(other, distarray.dist.greater, '__gt__', *args, **kwargs)

    def __ge__(self, other, *args, **kwargs):
        return self._binary_op_from_ufunc(other, distarray.dist.greater_equal, '__ge__', *args, **kwargs)<|MERGE_RESOLUTION|>--- conflicted
+++ resolved
@@ -268,14 +268,7 @@
     def tondarray(self):
         """Returns the distributed array as an ndarray."""
         arr = np.empty(self.shape, dtype=self.dtype)
-<<<<<<< HEAD
-        local_name = self.context._generate_key()
-        self.context._execute('%s = %s.copy()' % (local_name, self.key),
-                              targets=self.targets)
-        local_arrays = self.context._pull(local_name, targets=self.targets)
-=======
         local_arrays = self.get_localarrays()
->>>>>>> de18b91b
         for local_array in local_arrays:
             maps = (list(ax_map.global_iter) for ax_map in
                     local_array.distribution)
