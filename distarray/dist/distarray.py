# encoding: utf-8
# ---------------------------------------------------------------------------
#  Copyright (C) 2008-2014, IPython Development Team and Enthought, Inc.
#  Distributed under the terms of the BSD License.  See COPYING.rst.
# ---------------------------------------------------------------------------
"""
The Distarray data structure.`DistArray` objects are proxies for collections of
`LocalArray` objects. They are meant to roughly emulate NumPy `ndarrays`.
"""

# ---------------------------------------------------------------------------
# Imports
# ---------------------------------------------------------------------------

from __future__ import absolute_import

import operator
from itertools import product
from collections import Sequence
from functools import reduce

import numpy as np

import distarray
from distarray.dist.maps import Distribution
from distarray.utils import _raise_nie

__all__ = ['DistArray']


# ---------------------------------------------------------------------------
# Code
# ---------------------------------------------------------------------------

<<<<<<< HEAD
_DIM_DATA_PER_RANK = """
{ddpr_name} = {local_name}.dim_data
"""

def _make_distribution_from_dim_data_per_rank(local_name, context, targets):
    dim_data_name = context._generate_key()
    targets = targets or context.targets
    context._execute(_DIM_DATA_PER_RANK.format(local_name=local_name,
                                               ddpr_name=dim_data_name),
                     targets=targets)
    dim_data_per_rank = context._pull(dim_data_name, targets=targets)
    return Distribution.from_dim_data_per_rank(context, dim_data_per_rank)

def _get_attribute(context, targets, key, name):
    local_key = context._generate_key()
    context._execute('%s = %s.%s' % (local_key, key, name), targets=targets[0])
    result = context._pull(local_key, targets=targets[0])
    return result

=======
>>>>>>> 4c5c1478

class DistArray(object):

    __array_priority__ = 20.0

    def __init__(self, distribution, dtype=float):
        """Creates an empty DistArray according to the `distribution` given."""
        # FIXME: code duplication with context.py.
        ctx = distribution.context
        # FIXME: this is bad...
        comm_name = ctx.comm
        # FIXME: and this is bad...
        da_key = ctx._generate_key()
        ddpr = distribution.get_dim_data_per_rank()
        ddpr_name, dtype_name = ctx._key_and_push(ddpr, dtype)
        cmd = ('{da_key} = distarray.local.empty('
               'distarray.local.maps.Distribution('
               '{ddpr_name}[{comm_name}.Get_rank()], '
               '{comm_name}), {dtype_name})')
        ctx._execute(cmd.format(**locals()), targets=distribution.targets)
        self.distribution = distribution
        self.key = da_key
        self._dtype = dtype

    @classmethod
    def from_localarrays(cls, key, context=None, targets=None, distribution=None,
                         dtype=None):
        """The caller has already created the LocalArray objects.  `key` is
        their name on the engines.  This classmethod creates a DistArray that
        refers to these LocalArrays.

        Either a `context` or a `distribution` must also be provided.  If
        `context` is provided, a ``dim_data_per_rank`` will be pulled from
        the existing ``LocalArray``\s and a ``Distribution`` will be created
        from it.   If `distribution` is provided, it should accurately
        reflect the  distribution of the existing ``LocalArray``\s.

        If `dtype` is not provided, it will be fetched from the engines.
        """

        def get_dim_datas_and_dtype(arr):
            return (arr.dim_data, arr.dtype)

        da = cls.__new__(cls)
        da.key = key

        if (context is None) == (distribution is None):
            errmsg = "Must provide `context` or `distribution` but not both."
            raise RuntimeError(errmsg)
<<<<<<< HEAD
        elif (distribution is not None):
            da.distribution = distribution
            context = distribution.context
        elif (context is not None):
            da.distribution = _make_distribution_from_dim_data_per_rank(key,
                                                                        context,
                                                                        targets)

        if dtype is None:
            da._dtype = _get_attribute(context, da.targets, key, 'dtype')
        else:
=======

        # has context, get dist and dtype
        elif (distribution is None) and (dtype is None):
            res = context.apply(get_dim_datas_and_dtype, args=(key,))
            dim_datas = [i[0] for i in res]
            dtypes = [i[1] for i in res]
            da._dtype = dtypes[0]
            da.distribution = Distribution.from_dim_data_per_rank(context,
                                                                  dim_datas,
                                                                  targets)

        # has context and dtype, get dist
        elif (distribution is None) and (dtype is not None):
            da._dtype = dtype
            dim_datas = context.apply(getattr, args=(key, 'dim_data'))
            da.distribution = Distribution.from_dim_data_per_rank(context,
                                                                  dim_datas,
                                                                  targets)

        # has distribution, get dtype
        elif (distribution is not None) and (dtype is None):
            da.distribution = distribution
            da._dtype = distribution.context.apply(getattr,
                                                   args=(key, 'dtype'),
                                                   targets=[0])[0]
        # has distribution and dtype
        elif (distribution is not None) and (dtype is not None):
            da.distribution = distribution
>>>>>>> 4c5c1478
            da._dtype = dtype

        # sanity check that I didn't miss any cases above, because this is a
        # confusing function
        else:
            assert(False)
        return da

    def __del__(self):
        self.context.delete_key(self.key, self.targets)

    def __repr__(self):
        s = '<DistArray(shape=%r, targets=%r)>' % \
            (self.shape, self.targets)
        return s

    def __getitem__(self, index):
        #TODO: FIXME: major performance improvements possible here,
        # especially for special cases like `index == slice(None)`.
        # This would dramatically improve tondarray's performance.

        # to be run locally
        def checked_getitem(arr, index):
            return arr.global_index.checked_getitem(index)

        # to be run locally
        def raw_getitem(arr, index):
            return arr.global_index[index]

        if isinstance(index, int) or isinstance(index, slice):
            tuple_index = (index,)
            return self.__getitem__(tuple_index)

        elif isinstance(index, tuple):
            targets = self.distribution.owning_targets(index)

            args = (self.key, index)
            if self.distribution.has_precise_index:
                result = self.context.apply(raw_getitem, args=args,
                                            targets=targets)
            else:
                result = self.context.apply(checked_getitem, args=args,
                                            targets=targets)
            result = [i for i in result if i is not None]
            if len(result) != 1:
                raise IndexError("Getting more than one result (%s) is not "
                                 "supported yet." % (result,))
            elif result is None:
                raise IndexError("Index %r is out of bounds" % (index,))
            else:
                return result[0]
        else:
            raise TypeError("Invalid index type.")

    def __setitem__(self, index, value):
        #TODO: FIXME: major performance improvements possible here.
        # Especially when `index == slice(None)` and value is an
        # ndarray, since for block and cyclic, we can generate slices of
        # `value` and assign to local arrays. This would dramatically
        # improve the fromndarray method's performance.

        # to be run locally
        def checked_setitem(arr, index, value):
            return arr.global_index.checked_setitem(index, value)

        # to be run locally
        def raw_setitem(arr, index, value):
            arr.global_index[index] = value

        if isinstance(index, int) or isinstance(index, slice):
            tuple_index = (index,)
            return self.__setitem__(tuple_index, value)

        elif isinstance(index, tuple):
            targets = self.distribution.owning_targets(index)
            args = (self.key, index, value)
            if self.distribution.has_precise_index:
                self.context.apply(raw_setitem, args=args, targets=targets)
            else:
                result = self.context.apply(checked_setitem, args=args,
                                            targets=targets)
                result = [i for i in result if i is not None]
                if len(result) > 1:
                    raise IndexError("Setting more than one result (%s) is "
                                     "not supported yet." % (result,))
                elif result == []:
                    raise IndexError("Index %s is out of bounds" % (index,))
        else:
            raise TypeError("Invalid index type.")

    @property
    def context(self):
        return self.distribution.context

    @property
    def shape(self):
        return self.distribution.shape

    @property
    def global_size(self):
        return reduce(operator.mul, self.shape)

    @property
    def dist(self):
        return self.distribution.dist

    @property
    def grid_shape(self):
        return self.distribution.grid_shape

    @property
    def ndim(self):
        return len(self.shape)

    @property
    def nbytes(self):
        return self.global_size * self.itemsize

    @property
    def dtype(self):
        return self._dtype

    @property
    def itemsize(self):
        return self._dtype.itemsize

    @property
    def targets(self):
        return self.distribution.targets

    def tondarray(self):
        """Returns the distributed array as an ndarray."""
        arr = np.empty(self.shape, dtype=self.dtype)
        local_name = self.context._generate_key()
        self.context._execute('%s = %s.copy()' % (local_name, self.key), targets=self.targets)
        local_arrays = self.context._pull(local_name, targets=self.targets)
        for local_array in local_arrays:
            maps = (list(ax_map.global_iter) for ax_map in
                    local_array.distribution)
            for index in product(*maps):
                arr[index] = local_array.global_index[index]
        return arr

    toarray = tondarray

    def get_dist_matrix(self):
        key = self.context._generate_key()
        self.context._execute0(
            '%s = %s.get_dist_matrix()' % (key, self.key),
            targets=self.targets)
        result = self.context._pull(key, targets=self.targets[0])
        return result

    def fill(self, value):
<<<<<<< HEAD
        value_key = self.context._generate_key()
        self.context._push({value_key:value}, targets=self.targets)
        self.context._execute('%s.fill(%s)' % (self.key, value_key),
                              targets=self.targets)

    def _reduce(self, local_reduce, axis=None, dtype=None, out=None):

        if out is not None or axis is None:
            _raise_nie()

        if not isinstance(axis, Sequence):
            axis = (axis,)
        else:
            axis = tuple(axis)

        dtype = dtype or self.dtype 

        out_dist = self.distribution.reduce(axis=axis)
        out_comm = out_dist.comm
        ddpr = out_dist.get_dim_data_per_rank()

        out_key = self.context.apply(local_reduce, 
                                     (self.key, out_comm, ddpr, dtype, axis),
                                     targets=self.targets, return_proxy=True)

        return DistArray.from_localarrays(key=out_key, distribution=out_dist, dtype=dtype)

    def sum(self, axis=None, dtype=None, out=None):

        def _local_sum(larr, out_comm, ddpr, dtype, axes):
            from distarray.local.mpiutils import MPI
            import distarray.local

            if out_comm == MPI.COMM_NULL:
                dist = None
                out = None
                out_ndarray = None
            else:
                dist = distarray.local.maps.Distribution(ddpr[out_comm.Get_rank()], out_comm)
                out = distarray.local.empty(dist, dtype)
                out_ndarray = out.ndarray

            remaining_dims = [False] * larr.ndim
            for axis in axes:
                remaining_dims[axis] = True
            reduce_comm = larr.comm.Sub(remaining_dims)
            local_reduce = larr.ndarray.sum(axis=axes)
            reduce_comm.Reduce(local_reduce, out_ndarray, root=0)

            return out

        return self._reduce(_local_sum, axis, dtype, out)

    def mean(self, axis=None, dtype=float, out=None):

        def _local_mean(larr, out_comm, ddpr, dtype, axes):
            from distarray.local.mpiutils import MPI
            import distarray.local

            if out_comm == MPI.COMM_NULL:
                out = out_ndarray = None
            else:
                dist = distarray.local.maps.Distribution(ddpr[out_comm.Get_rank()], out_comm)
                out = distarray.local.empty(dist, dtype)
                out_ndarray = out.ndarray

            remaining_dims = [False] * larr.ndim
            for axis in axes:
                remaining_dims[axis] = True
            reduce_comm = larr.comm.Sub(remaining_dims)
            local_reduce = larr.ndarray.sum(axis=axes, dtype=dtype)
            reduce_comm.Reduce(local_reduce, out_ndarray, root=0)

            if out_comm != MPI.COMM_NULL:
                out_ndarray /= (larr.global_size / float(out.global_size))

            return out

        return self._reduce(_local_mean, axis, dtype, out)
=======
        def inner_fill(arr, value):
            arr.fill(value)
        self.context.apply(inner_fill, args=(self.key, value), targets=self.targets)

    # TODO FIXME: implement axis and out kwargs.
    def sum(self, axis=None, dtype=None, out=None):
        if axis or out is not None:
            _raise_nie()
        keys = self.context._key_and_push(axis, dtype)
        result_key = self.context._generate_key()
        subs = (result_key, self.key) + keys
        self.context._execute('%s = %s.sum(%s,%s)' % subs,
                              targets=self.targets)
        result = self.context._pull(result_key, targets=self.targets[0])
        return result

    def mean(self, axis=None, dtype=float, out=None):
        if axis or out is not None:
            _raise_nie()
        keys = self.context._key_and_push(axis, dtype)
        result_key = self.context._generate_key()
        subs = (result_key, self.key) + keys
        self.context._execute('%s = %s.mean(axis=%s, dtype=%s)' % subs,
                              targets=self.targets)
        result = self.context._pull(result_key, targets=self.targets[0])
        return result
>>>>>>> 4c5c1478

    def var(self, axis=None, dtype=None, out=None):
        if axis or out is not None:
            _raise_nie()
        keys = self.context._key_and_push(axis, dtype)
        result_key = self.context._generate_key()
        subs = (result_key, self.key) + keys
        self.context._execute('%s = %s.var(%s,%s)' % subs,
                              targets=self.targets)
        result = self.context._pull(result_key, targets=self.targets[0])
        return result

    def std(self, axis=None, dtype=None, out=None):
        if axis or out is not None:
            _raise_nie()
        keys = self.context._key_and_push(axis, dtype)
        result_key = self.context._generate_key()
        subs = (result_key, self.key) + keys
        self.context._execute('%s = %s.std(%s,%s)' % subs,
                              targets=self.targets)
        result = self.context._pull(result_key, targets=self.targets[0])
        return result

    def get_ndarrays(self):
        """Pull the local ndarrays from the engines.

        Returns
        -------
        list of ndarrays
            one ndarray per process

        """
        key = self.context._generate_key()
        self.context._execute('%s = %s.get_localarray()' % (key, self.key),
                              targets=self.targets)
        result = self.context._pull(key, targets=self.targets)
        return result

    def get_localarrays(self):
        """Pull the LocalArray objects from the engines.

        Returns
        -------
        list of localarrays
            one localarray per process

        """
        result = self.context._pull(self.key, targets=self.targets)
        return result

    def get_localshapes(self):
        key = self.context._generate_key()
        self.context._execute('%s = %s.local_shape' % (key, self.key),
                              targets=self.targets)
        result = self.context._pull(key, targets=self.targets)
        return result

    # Binary operators

    def _binary_op_from_ufunc(self, other, func, rop_str=None, *args, **kwargs):
        if hasattr(other, '__array_priority__') and hasattr(other, rop_str):
            if other.__array_priority__ > self.__array_priority__:
                rop = getattr(other, rop_str)
                return rop(self)
        return func(self, other, *args, **kwargs)

    def _rbinary_op_from_ufunc(self, other, func, lop_str, *args, **kwargs):
        if hasattr(other, '__array_priority__') and hasattr(other, lop_str):
            if other.__array_priority__ > self.__array_priority__:
                lop = getattr(other, lop_str)
                return lop(self)
        return func(other, self, *args, **kwargs)

    def __add__(self, other, *args, **kwargs):
        return self._binary_op_from_ufunc(other, distarray.dist.add, '__radd__', *args, **kwargs)

    def __sub__(self, other, *args, **kwargs):
        return self._binary_op_from_ufunc(other, distarray.dist.subtract, '__rsub__', *args, **kwargs)

    def __mul__(self, other, *args, **kwargs):
        return self._binary_op_from_ufunc(other, distarray.dist.multiply, '__rmul__', *args, **kwargs)

    def __div__(self, other, *args, **kwargs):
        return self._binary_op_from_ufunc(other, distarray.dist.divide, '__rdiv__', *args, **kwargs)

    def __truediv__(self, other, *args, **kwargs):
        return self._binary_op_from_ufunc(other, distarray.dist.true_divide, '__rtruediv__', *args, **kwargs)

    def __floordiv__(self, other, *args, **kwargs):
        return self._binary_op_from_ufunc(other, distarray.dist.floor_divide, '__rfloordiv__', *args, **kwargs)

    def __mod__(self, other, *args, **kwargs):
        return self._binary_op_from_ufunc(other, distarray.dist.mod, '__rdiv__', *args, **kwargs)

    def __pow__(self, other, modulo=None, *args, **kwargs):
        return self._binary_op_from_ufunc(other, distarray.dist.power, '__rpower__', *args, **kwargs)

    def __lshift__(self, other, *args, **kwargs):
        return self._binary_op_from_ufunc(other, distarray.dist.left_shift, '__rlshift__', *args, **kwargs)

    def __rshift__(self, other, *args, **kwargs):
        return self._binary_op_from_ufunc(other, distarray.dist.right_shift, '__rrshift__', *args, **kwargs)

    def __and__(self, other, *args, **kwargs):
        return self._binary_op_from_ufunc(other, distarray.dist.bitwise_and, '__rand__', *args, **kwargs)

    def __or__(self, other, *args, **kwargs):
        return self._binary_op_from_ufunc(other, distarray.dist.bitwise_or, '__ror__', *args, **kwargs)

    def __xor__(self, other, *args, **kwargs):
        return self._binary_op_from_ufunc(other, distarray.dist.bitwise_xor, '__rxor__', *args, **kwargs)

    # Binary - right versions

    def __radd__(self, other, *args, **kwargs):
        return self._rbinary_op_from_ufunc(other, distarray.dist.add, '__add__', *args, **kwargs)

    def __rsub__(self, other, *args, **kwargs):
        return self._rbinary_op_from_ufunc(other, distarray.dist.subtract, '__sub__', *args, **kwargs)

    def __rmul__(self, other, *args, **kwargs):
        return self._rbinary_op_from_ufunc(other, distarray.dist.multiply, '__mul__', *args, **kwargs)

    def __rdiv__(self, other, *args, **kwargs):
        return self._rbinary_op_from_ufunc(other, distarray.dist.divide, '__div__', *args, **kwargs)

    def __rtruediv__(self, other, *args, **kwargs):
        return self._rbinary_op_from_ufunc(other, distarray.dist.true_divide, '__truediv__', *args, **kwargs)

    def __rfloordiv__(self, other, *args, **kwargs):
        return self._rbinary_op_from_ufunc(other, distarray.dist.floor_divide, '__floordiv__', *args, **kwargs)

    def __rmod__(self, other, *args, **kwargs):
        return self._rbinary_op_from_ufunc(other, distarray.dist.mod, '__mod__', *args, **kwargs)

    def __rpow__(self, other, modulo=None, *args, **kwargs):
        return self._rbinary_op_from_ufunc(other, distarray.dist.power, '__pow__', *args, **kwargs)

    def __rlshift__(self, other, *args, **kwargs):
        return self._rbinary_op_from_ufunc(other, distarray.dist.left_shift, '__lshift__', *args, **kwargs)

    def __rrshift__(self, other, *args, **kwargs):
        return self._rbinary_op_from_ufunc(other, distarray.dist.right_shift, '__rshift__', *args, **kwargs)

    def __rand__(self, other, *args, **kwargs):
        return self._rbinary_op_from_ufunc(other, distarray.dist.bitwise_and, '__and__', *args, **kwargs)

    def __ror__(self, other, *args, **kwargs):
        return self._rbinary_op_from_ufunc(other, distarray.dist.bitwise_or, '__or__', *args, **kwargs)

    def __rxor__(self, other, *args, **kwargs):
        return self._rbinary_op_from_ufunc(other, distarray.dist.bitwise_xor, '__xor__', *args, **kwargs)

    def __neg__(self, *args, **kwargs):
        return distarray.dist.negative(self, *args, **kwargs)

    def __pos__(self, *args, **kwargs):
        return self

    def __abs__(self, *args, **kwargs):
        return distarray.dist.abs(self, *args, **kwargs)

    def __invert__(self, *args, **kwargs):
        return distarray.dist.invert(self, *args, **kwargs)

    # Boolean comparisons

    def __lt__(self, other, *args, **kwargs):
        return self._binary_op_from_ufunc(other, distarray.dist.less, '__lt__', *args, **kwargs)

    def __le__(self, other, *args, **kwargs):
        return self._binary_op_from_ufunc(other, distarray.dist.less_equal, '__le__', *args, **kwargs)

    def __eq__(self, other, *args, **kwargs):
        return self._binary_op_from_ufunc(other, distarray.dist.equal, '__eq__', *args, **kwargs)

    def __ne__(self, other, *args, **kwargs):
        return self._binary_op_from_ufunc(other, distarray.dist.not_equal, '__ne__', *args, **kwargs)

    def __gt__(self, other, *args, **kwargs):
        return self._binary_op_from_ufunc(other, distarray.dist.greater, '__gt__', *args, **kwargs)

    def __ge__(self, other, *args, **kwargs):
        return self._binary_op_from_ufunc(other, distarray.dist.greater_equal, '__ge__', *args, **kwargs)<|MERGE_RESOLUTION|>--- conflicted
+++ resolved
@@ -32,28 +32,6 @@
 # Code
 # ---------------------------------------------------------------------------
 
-<<<<<<< HEAD
-_DIM_DATA_PER_RANK = """
-{ddpr_name} = {local_name}.dim_data
-"""
-
-def _make_distribution_from_dim_data_per_rank(local_name, context, targets):
-    dim_data_name = context._generate_key()
-    targets = targets or context.targets
-    context._execute(_DIM_DATA_PER_RANK.format(local_name=local_name,
-                                               ddpr_name=dim_data_name),
-                     targets=targets)
-    dim_data_per_rank = context._pull(dim_data_name, targets=targets)
-    return Distribution.from_dim_data_per_rank(context, dim_data_per_rank)
-
-def _get_attribute(context, targets, key, name):
-    local_key = context._generate_key()
-    context._execute('%s = %s.%s' % (local_key, key, name), targets=targets[0])
-    result = context._pull(local_key, targets=targets[0])
-    return result
-
-=======
->>>>>>> 4c5c1478
 
 class DistArray(object):
 
@@ -103,19 +81,6 @@
         if (context is None) == (distribution is None):
             errmsg = "Must provide `context` or `distribution` but not both."
             raise RuntimeError(errmsg)
-<<<<<<< HEAD
-        elif (distribution is not None):
-            da.distribution = distribution
-            context = distribution.context
-        elif (context is not None):
-            da.distribution = _make_distribution_from_dim_data_per_rank(key,
-                                                                        context,
-                                                                        targets)
-
-        if dtype is None:
-            da._dtype = _get_attribute(context, da.targets, key, 'dtype')
-        else:
-=======
 
         # has context, get dist and dtype
         elif (distribution is None) and (dtype is None):
@@ -144,7 +109,6 @@
         # has distribution and dtype
         elif (distribution is not None) and (dtype is not None):
             da.distribution = distribution
->>>>>>> 4c5c1478
             da._dtype = dtype
 
         # sanity check that I didn't miss any cases above, because this is a
@@ -299,11 +263,9 @@
         return result
 
     def fill(self, value):
-<<<<<<< HEAD
-        value_key = self.context._generate_key()
-        self.context._push({value_key:value}, targets=self.targets)
-        self.context._execute('%s.fill(%s)' % (self.key, value_key),
-                              targets=self.targets)
+        def inner_fill(arr, value):
+            arr.fill(value)
+        self.context.apply(inner_fill, args=(self.key, value), targets=self.targets)
 
     def _reduce(self, local_reduce, axis=None, dtype=None, out=None):
 
@@ -379,34 +341,6 @@
             return out
 
         return self._reduce(_local_mean, axis, dtype, out)
-=======
-        def inner_fill(arr, value):
-            arr.fill(value)
-        self.context.apply(inner_fill, args=(self.key, value), targets=self.targets)
-
-    # TODO FIXME: implement axis and out kwargs.
-    def sum(self, axis=None, dtype=None, out=None):
-        if axis or out is not None:
-            _raise_nie()
-        keys = self.context._key_and_push(axis, dtype)
-        result_key = self.context._generate_key()
-        subs = (result_key, self.key) + keys
-        self.context._execute('%s = %s.sum(%s,%s)' % subs,
-                              targets=self.targets)
-        result = self.context._pull(result_key, targets=self.targets[0])
-        return result
-
-    def mean(self, axis=None, dtype=float, out=None):
-        if axis or out is not None:
-            _raise_nie()
-        keys = self.context._key_and_push(axis, dtype)
-        result_key = self.context._generate_key()
-        subs = (result_key, self.key) + keys
-        self.context._execute('%s = %s.mean(axis=%s, dtype=%s)' % subs,
-                              targets=self.targets)
-        result = self.context._pull(result_key, targets=self.targets[0])
-        return result
->>>>>>> 4c5c1478
 
     def var(self, axis=None, dtype=None, out=None):
         if axis or out is not None:
