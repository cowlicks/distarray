--- conflicted
+++ resolved
@@ -196,27 +196,17 @@
         self.size = size
         self.grid_size = grid_size
 
-<<<<<<< HEAD
-    def owners(self, idx):
-        if isinstance(idx, Integral):
-            return [0] if 0 <= idx < self.size else []
-        elif isinstance(idx, slice):
-            start = idx.start if idx.start is not None else 0
-            stop = idx.stop if idx.stop is not None else self.size
-            step = idx.step if idx.step is not None else 1
-            if tuple_intersection((start, stop, step), (0, self.size)):
-                return [0]
-            else:
-                return []
-        else:
-            raise TypeError("Index must be Integral or slice.")
-=======
     def index_owners(self, idx):
         return [0] if 0 <= idx < self.size else []
 
     def slice_owners(self, idx):
-        return [0]  # slicing doesn't complain about out-of-bounds indices
->>>>>>> 0d6cb590
+        start = idx.start if idx.start is not None else 0
+        stop = idx.stop if idx.stop is not None else self.size
+        step = idx.step if idx.step is not None else 1
+        if tuple_intersection((start, stop, step), (0, self.size)):
+            return [0]
+        else:
+            return []
 
     def get_dimdicts(self):
         return ({
@@ -292,23 +282,6 @@
 
     def index_owners(self, idx):
         coords = []
-<<<<<<< HEAD
-        if isinstance(idx, Integral):
-            for (coord, (lower, upper)) in enumerate(self.bounds):
-                if lower <= idx < upper:
-                    coords.append(coord)
-            return coords
-        elif isinstance(idx, slice):
-            start = idx.start if idx.start is not None else 0
-            stop = idx.stop if idx.stop is not None else self.size
-            step = idx.step if idx.step is not None else 1
-            for (coord, (lower, upper)) in enumerate(self.bounds):
-                if tuple_intersection((start, stop, step), (lower, upper)):
-                    coords.append(coord)
-            return coords
-        else:
-            raise TypeError("Index must be Integral or slice.")
-=======
         for (coord, (lower, upper)) in enumerate(self.bounds):
             if lower <= idx < upper:
                 coords.append(coord)
@@ -316,16 +289,13 @@
 
     def slice_owners(self, idx):
         coords = []
-        if idx.step not in {None, 1}:
-            msg = "Slicing only implemented for step=1"
-            raise NotImplementedError(msg)
+        start = idx.start if idx.start is not None else 0
+        stop = idx.stop if idx.stop is not None else self.size
+        step = idx.step if idx.step is not None else 1
         for (coord, (lower, upper)) in enumerate(self.bounds):
-            slice_tuple = (idx.start if idx.start is not None else 0,
-                           idx.stop if idx.stop is not None else self.size)
-            if tuple_intersection((lower, upper), slice_tuple):
+            if tuple_intersection((start, stop, step), (lower, upper)):
                 coords.append(coord)
-        return coords if coords != [] else [0]
->>>>>>> 0d6cb590
+        return coords
 
     def get_dimdicts(self):
         grid_ranks = range(len(self.bounds))
@@ -458,15 +428,7 @@
         # TODO: FIXME: for now, the unstructured map just returns all
         # processes.  Can be optimized if we know the upper and lower bounds
         # for each local array's global indices.
-<<<<<<< HEAD
-        if isinstance(idx, Integral):
-            return self._owners
-        else:
-            msg = "Index for UnstructuredMap must be an Integral."
-            raise NotImplementedError(msg)
-=======
         return self._index_owners
->>>>>>> 0d6cb590
 
     def get_dimdicts(self):
         if self.indices is None:
