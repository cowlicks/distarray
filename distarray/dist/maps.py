--- conflicted
+++ resolved
@@ -727,15 +727,9 @@
                 msg = "Index must be a sequence of Integrals and slices."
                 raise TypeError(msg)
 
-<<<<<<< HEAD
         return self.__class__.from_maps(context=self.context,
                                         maps=new_maps,
                                         targets=new_targets)
-=======
-        return self.__class__.from_global_dim_data(context=self.context,
-                                                   global_dim_data=global_dim_data,
-                                                   targets=new_targets)
->>>>>>> 4f045a4a
 
     def owning_ranks(self, idxs):
         """ Returns a list of ranks that may *possibly* own the location in the
