--- conflicted
+++ resolved
@@ -1,17 +1,11 @@
 import tempfile
 import os
-<<<<<<< HEAD
 import numpy
 
 from numpy.testing import assert_allclose, assert_equal
+
 from distarray.local import LocalArray, save, load, save_hdf5, load_hdf5
-from distarray.testing import (comm_null_passes, MpiTestCase, import_or_skip,
-                               temp_filepath)
-=======
-from numpy.testing import assert_allclose
-from distarray.local import LocalArray, save, load, save_hdf5
 from distarray.testing import MpiTestCase, import_or_skip, temp_filepath
->>>>>>> 1b7526d7
 
 
 class TestFlatFileIO(MpiTestCase):
@@ -57,15 +51,11 @@
 
 class TestHDF5FileIO(MpiTestCase):
 
-<<<<<<< HEAD
-    def get_comm_size(self):
+    @classmethod
+    def get_comm_size(cls):
         return 2
 
-    @comm_null_passes
     def test_save(self):
-=======
-    def test_hdf5_file_write(self):
->>>>>>> 1b7526d7
         h5py = import_or_skip('h5py')
 
         key = "data"
@@ -84,7 +74,6 @@
                 if os.path.exists(output_path):
                     os.remove(output_path)
 
-    @comm_null_passes
     def test_load_bn(self):
         h5py = import_or_skip('h5py')
 
@@ -134,8 +123,6 @@
                 if os.path.exists(output_path):
                     os.remove(output_path)
 
-
-    @comm_null_passes
     def test_load_nc(self):
         h5py = import_or_skip('h5py')
 
@@ -188,7 +175,6 @@
                 if os.path.exists(output_path):
                     os.remove(output_path)
 
-    @comm_null_passes
     def test_load_u(self):
         h5py = import_or_skip('h5py')
 
