import tempfile
import os
import numpy

from numpy.testing import assert_allclose, assert_equal
from distarray.local import (LocalArray, save, load, save_hdf5, load_hdf5,
                             load_npy)
from distarray.testing import (comm_null_passes, MpiTestCase, import_or_skip,
                               temp_filepath)


class TestDnpyFileIO(MpiTestCase):

    @comm_null_passes
    def more_setUp(self):
        self.larr0 = LocalArray((7,), comm=self.comm)
        self.output_path = temp_filepath(extension='.dnpy')

    @comm_null_passes
    def more_tearDown(self):
        if os.path.exists(self.output_path):
            os.remove(self.output_path)

    @comm_null_passes
    def test_flat_file_save_with_filename(self):
        save(self.output_path, self.larr0)

        with open(self.output_path, 'rb') as fp:
            magic = fp.read(6)

        self.assertTrue(magic == b'\x93DARRY')

    @comm_null_passes
    def test_flat_file_save_with_file_object(self):
        with open(self.output_path, 'wb') as fp:
            save(fp, self.larr0)

        with open(self.output_path, 'rb') as fp:
            magic = fp.read(6)

        self.assertTrue(magic == b'\x93DARRY')

    @comm_null_passes
    def test_flat_file_save_load_with_filename(self):
        save(self.output_path, self.larr0)
        larr1 = load(self.output_path, comm=self.comm)
        self.assertTrue(isinstance(larr1, LocalArray))
        assert_allclose(self.larr0, larr1)

    @comm_null_passes
    def test_flat_file_save_load_with_file_object(self):
        save(self.output_path, self.larr0)
        with open(self.output_path, 'rb') as fp:
            larr1 = load(fp, comm=self.comm)
        self.assertTrue(isinstance(larr1, LocalArray))
        assert_allclose(self.larr0, larr1)


bn_test_data = [
        ({'size': 2,
          'dist_type': 'b',
          'proc_grid_rank': 0,
          'proc_grid_size': 2,
          'start': 0,
          'stop': 1,
         },
         {'size': 10,
          'dist_type': 'n',
         }),
        ({'size': 2,
          'dist_type': 'b',
          'proc_grid_rank': 1,
          'proc_grid_size': 2,
          'start': 1,
          'stop': 2,
         },
         {'size': 10,
          'dist_type': 'n',
         })
     ]

nc_test_data = [
        ({'size': 10,
          'dist_type': 'n',
         },
         {'size': 2,
          'dist_type': 'c',
          'proc_grid_rank': 0,
          'proc_grid_size': 2,
          'start': 0,
         },),

        ({'size': 10,
          'dist_type': 'n',
         },
         {'size': 2,
          'dist_type': 'c',
          'proc_grid_rank': 1,
          'proc_grid_size': 2,
          'start': 1,
         },)
     ]

u_test_data = [
        # Note: indices must be in increasing order
        #       (restiction of h5py / HDF5)

        ({'size': 20,
          'dist_type': 'u',
          'proc_grid_rank': 0,
          'proc_grid_size': 2,
          'indices': [0, 3, 4, 6, 8, 10, 13, 15, 18],
         },),
        ({'size': 20,
          'dist_type': 'u',
          'proc_grid_rank': 1,
          'proc_grid_size': 2,
          'indices': [1, 2, 5, 7, 9, 11, 12, 14, 16, 17, 19],
         },)
    ]


class TestNpyFileIO(MpiTestCase):

    def get_comm_size(self):
        return 2

    @comm_null_passes
    def test_load_bn(self):

        output_dir = tempfile.gettempdir()
        filename = 'localarray_npy_load_test_bn.npy'
        output_path = os.path.join(output_dir, filename)

        dim_datas = bn_test_data
        expected = numpy.arange(20).reshape(2, 10)

        if self.comm.Get_rank() == 0:
            numpy.save(output_path, expected)
        self.comm.Barrier()

        try:
            la = load_npy(output_path, dim_datas[self.comm.Get_rank()],
                          comm=self.comm)
            assert_equal(la, expected[numpy.newaxis, self.comm.Get_rank()])
        finally:
            if self.comm.Get_rank() == 0:
                if os.path.exists(output_path):
                    os.remove(output_path)

    @comm_null_passes
    def test_load_nc(self):

        output_dir = tempfile.gettempdir()
        filename = 'localarray_npy_load_test_nc.npy'
        output_path = os.path.join(output_dir, filename)

        dim_datas = nc_test_data
        expected = numpy.arange(20).reshape(2, 10)
        expected_slices = [(slice(None), slice(0, None, 2)),
                           (slice(None), slice(1, None, 2))]

        if self.comm.Get_rank() == 0:
            numpy.save(output_path, expected)
        self.comm.Barrier()

        rank = self.comm.Get_rank()
        try:
            la = load_npy(output_path, dim_datas[rank], comm=self.comm)
            assert_equal(la, expected[expected_slices[rank]])
        finally:
            if self.comm.Get_rank() == 0:
                if os.path.exists(output_path):
                    os.remove(output_path)

    @comm_null_passes
    def test_load_u(self):

        output_dir = tempfile.gettempdir()
        filename = 'localarray_npy_load_test_u.npy'
        output_path = os.path.join(output_dir, filename)

        dim_datas = u_test_data
        expected = numpy.arange(20)
        expected_indices = [dd[0]['indices'] for dd in dim_datas]

        if self.comm.Get_rank() == 0:
            numpy.save(output_path, expected)
        self.comm.Barrier()

        rank = self.comm.Get_rank()
        try:
            la = load_npy(output_path, dim_datas[rank], comm=self.comm)
            assert_equal(la, expected[expected_indices[rank]])
        finally:
            if self.comm.Get_rank() == 0:
                if os.path.exists(output_path):
                    os.remove(output_path)


class TestHDF5FileIO(MpiTestCase):

    def get_comm_size(self):
        return 2

    @comm_null_passes
    def test_save(self):
        h5py = import_or_skip('h5py')

        key = "data"
        larr0 = LocalArray((51,), comm=self.comm)
        output_dir = tempfile.gettempdir()
        filename = 'localarray_hdf5_save_test.hdf5'
        output_path = os.path.join(output_dir, filename)
        try:
            save_hdf5(output_path, larr0, key=key, mode='w')

            if self.comm.Get_rank() == 0:
                with h5py.File(output_path, 'r') as fp:
                    self.assertTrue("data" in fp)
        finally:
            if self.comm.Get_rank() == 0:
                if os.path.exists(output_path):
                    os.remove(output_path)

    @comm_null_passes
    def test_load_bn(self):
        h5py = import_or_skip('h5py')

        output_dir = tempfile.gettempdir()
        filename = 'localarray_hdf5_load_test_bn.hdf5'
        output_path = os.path.join(output_dir, filename)

        dim_datas = bn_test_data
        expected = numpy.arange(20).reshape(2, 10)

        if self.comm.Get_rank() == 0:
            with h5py.File(output_path, 'w') as fp:
                fp["load_test"] = expected
<<<<<<< HEAD
        self.comm.Barrier()
=======
        self.comm.Barrier() # wait until file exists
>>>>>>> f1d249df

        try:
            la = load_hdf5(output_path, dim_datas[self.comm.Get_rank()],
                           key="load_test", comm=self.comm)
            with h5py.File(output_path, 'r') as fp:
                assert_equal(la, expected[numpy.newaxis, self.comm.Get_rank()])
        finally:
            if self.comm.Get_rank() == 0:
                if os.path.exists(output_path):
                    os.remove(output_path)


    @comm_null_passes
    def test_load_nc(self):
        h5py = import_or_skip('h5py')

        output_dir = tempfile.gettempdir()
        filename = 'localarray_hdf5_load_test_nc.hdf5'
        output_path = os.path.join(output_dir, filename)

        dim_datas = nc_test_data
        expected = numpy.arange(20).reshape(2, 10)
        expected_slices = [(slice(None), slice(0, None, 2)),
                           (slice(None), slice(1, None, 2))]

        if self.comm.Get_rank() == 0:
            with h5py.File(output_path, 'w') as fp:
                fp["load_test"] = expected
<<<<<<< HEAD
        self.comm.Barrier()
=======
        self.comm.Barrier() # wait until file exists
>>>>>>> f1d249df

        try:
            la = load_hdf5(output_path, dim_datas[self.comm.Get_rank()],
                           key="load_test", comm=self.comm)
            with h5py.File(output_path, 'r') as fp:
                expected_slice = expected_slices[self.comm.Get_rank()]
                assert_equal(la, expected[expected_slice])
        finally:
            if self.comm.Get_rank() == 0:
                if os.path.exists(output_path):
                    os.remove(output_path)

    @comm_null_passes
    def test_load_u(self):
        h5py = import_or_skip('h5py')

        output_dir = tempfile.gettempdir()
        filename = 'localarray_hdf5_load_test_u.hdf5'
        output_path = os.path.join(output_dir, filename)

        dim_datas = u_test_data
        expected = numpy.arange(20)
        expected_indices = [dd[0]['indices'] for dd in dim_datas]

        if self.comm.Get_rank() == 0:
            with h5py.File(output_path, 'w') as fp:
                fp["load_test"] = expected
<<<<<<< HEAD
        self.comm.Barrier()
=======
        self.comm.Barrier() # wait until file exists
>>>>>>> f1d249df

        try:
            rank = self.comm.Get_rank()
            la = load_hdf5(output_path, dim_datas[rank],
                           key="load_test", comm=self.comm)
            with h5py.File(output_path, 'r') as fp:
                expected_index = expected_indices[rank]
                assert_equal(la, expected[expected_index])
        finally:
            if self.comm.Get_rank() == 0:
                if os.path.exists(output_path):
                    os.remove(output_path)<|MERGE_RESOLUTION|>--- conflicted
+++ resolved
@@ -237,11 +237,7 @@
         if self.comm.Get_rank() == 0:
             with h5py.File(output_path, 'w') as fp:
                 fp["load_test"] = expected
-<<<<<<< HEAD
-        self.comm.Barrier()
-=======
         self.comm.Barrier() # wait until file exists
->>>>>>> f1d249df
 
         try:
             la = load_hdf5(output_path, dim_datas[self.comm.Get_rank()],
@@ -270,11 +266,7 @@
         if self.comm.Get_rank() == 0:
             with h5py.File(output_path, 'w') as fp:
                 fp["load_test"] = expected
-<<<<<<< HEAD
-        self.comm.Barrier()
-=======
         self.comm.Barrier() # wait until file exists
->>>>>>> f1d249df
 
         try:
             la = load_hdf5(output_path, dim_datas[self.comm.Get_rank()],
@@ -302,11 +294,7 @@
         if self.comm.Get_rank() == 0:
             with h5py.File(output_path, 'w') as fp:
                 fp["load_test"] = expected
-<<<<<<< HEAD
-        self.comm.Barrier()
-=======
         self.comm.Barrier() # wait until file exists
->>>>>>> f1d249df
 
         try:
             rank = self.comm.Get_rank()
