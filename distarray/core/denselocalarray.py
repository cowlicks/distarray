from __future__ import print_function
# encoding: utf-8

__docformat__ = "restructuredtext en"

#----------------------------------------------------------------------------
#  Copyright (C) 2008  The IPython Development Team
#
#  Distributed under the terms of the BSD License.  The full license is in
#  the file COPYING, distributed as part of this software.
#----------------------------------------------------------------------------

#----------------------------------------------------------------------------
# Imports
#----------------------------------------------------------------------------

import six
import math

import numpy as np

from distarray.mpi.mpibase import MPI
<<<<<<< HEAD
from distarray.core.error import (InvalidDimensionError, DistError,
                                  DistMatrixError, IncompatibleArrayError)
=======
from distarray.core.error import IncompatibleArrayError, DistError
>>>>>>> b6d4b0c6
from distarray.core.base import BaseLocalArray, arecompatible
from distarray.core.construct import init_base_comm, find_local_shape
from distarray.utils import _raise_nie


#----------------------------------------------------------------------------
# Exports
#----------------------------------------------------------------------------


__all__ = [
    'LocalArray',
    'absolute',
    'add',
    'arccos',
    'arccosh',
    'arcsin',
    'arcsinh',
    'arctan',
    'arctan2',
    'arctanh',
    'bitwise_and',
    'bitwise_or',
    'bitwise_xor',
    'can_cast',
    'cast',
    'conjugate',
    'cos',
    'cosh',
    'divide',
    'dtype',
    'empty',
    'empty_like',
    'exp',
    'expm1',
    'finfo',
    'floor_divide',
    'fmod',
    'fromdap',
    'fromfunction',
    'get_printoptions',
    'hypot',
    'invert',
    'iscomplexobj',
    'isrealobj',
    'isscalar',
    'issctype',
    'issubclass_',
    'issubdtype',
    'left_shift',
    'log',
    'log10',
    'log1p',
    'maximum_sctype',
    'mintypecode',
    'multiply',
<<<<<<< HEAD
    'divide',
    'true_divide',
    'floor_divide',
    'mod',
=======
    'nan_to_num',
    'negative',
    'obj2sctype',
    'ones',
>>>>>>> b6d4b0c6
    'power',
    'real_if_close',
    'reciprocal',
    'remainder',
    'right_shift',
    'rint',
    'sctype2char',
    'set_printoptions',
    'sign',
    'sin',
    'sinh',
    'sqrt',
    'square',
    'subtract',
    'sum',
    'tan',
    'tanh',
    'true_divide',
    'zeros',
    'zeros_like',
    ]


#----------------------------------------------------------------------------
#----------------------------------------------------------------------------
# Base LocalArray class
#----------------------------------------------------------------------------
#----------------------------------------------------------------------------

DAP_DISTTYPES = {None, 'b'}

mpi_dtypes = {
    np.dtype('f') : MPI.FLOAT,
    np.dtype('d') : MPI.DOUBLE,
    np.dtype('i') : MPI.INTEGER,
    np.dtype('l') : MPI.LONG
}

def mpi_type_for_ndarray(a):
    return mpi_dtypes[a.dtype]


class DenseLocalArray(BaseLocalArray):
    """Distribute memory Python arrays."""

    def __init__(self, shape, dtype=float, dist={0:'b'} , grid_shape=None,
                 comm=None, buf=None, offset=0):
        """
        Create a distributed memory array on a set of processors.
        """
        BaseLocalArray.__init__(self, shape, dtype, dist, grid_shape, comm, buf, offset)

        # At this point, everything is setup, but the memory has not been allocated.
        self._allocate(buf, offset)

    def __del__(self):
        BaseLocalArray.__del__(self)

    #----------------------------------------------------------------------------
    # Distributed Array Protocol
    #----------------------------------------------------------------------------

    def _dimdict(self, dim):
        """Given a dimension number `dim`, return a `dimdict`.

        Where `dimdict` is the metadata datastructure provided for each
        dimension by the Distributed Array Protocol.
        """
        if dim in self.distdims:
            idx = self.distdims.index(dim)
            gridrank = self.cart_coords[idx]
            gridsize = self.grid_shape[idx]
        else:
            gridrank = 0
            gridsize = 1

        dimdict = {"disttype": self.dist[dim],
                   "periodic": False,
                   "datasize": self.shape[dim],
                   "gridrank": gridrank,
                   "gridsize": gridsize,
                   "indices": slice(*self.global_limits(dim)),
                   "blocksize": 1,
                   "padding": (0, 0)
                  }
        return dimdict

    def __distarray__(self):
        """Returns the data structure required by the DAP.

        DAP = Distributed Array Protocol

        See the project's documentation for the Protocol's specification.
        """
        implemented = all(disttype in DAP_DISTTYPES for disttype in self.dist)
        if not implemented:
            msg = ("The Distributed Array Protocol has only been "
                   "implemented for the following disttypes: {}")
            raise NotImplementedError(msg.format(DAP_DISTTYPES))

        dimdata = tuple(self._dimdict(dim) for dim in range(self.ndim))
        distbuffer = {"buffer": self.local_array,
                      "dimdata": dimdata}
        return distbuffer

    #----------------------------------------------------------------------------
    # Methods used at initialization
    #----------------------------------------------------------------------------

    def _allocate(self, buf=None, offset=0):
        if buf is None:
            # Allocate a new array and use its data attribute as my own
            self.local_array = np.empty(self.local_shape, dtype=self.dtype)
            self.data = self.local_array.data
        else:
            try:
                buf = memoryview(buf)
            except TypeError:
                raise TypeError("The object is not or can't be made into a buffer")
            try:
                self.local_array = np.asarray(buf, dtype=self.dtype)
                self.data = self.local_array.data
            except ValueError:
                raise ValueError("The buffer is smaller than needed for this array")

    #----------------------------------------------------------------------------
    # Methods related to distributed indexing
    #----------------------------------------------------------------------------

    def get_localarray(self):
        return self.local_view()

    def set_localarray(self, a):
        arr = np.asarray(a, dtype=self.dtype, order='C')
        if arr.shape == self.local_shape:
            self.local_array = arr
        else:
            raise ValueError("Incompatible local array shape")

    def owner_rank(self, *indices):
        owners = [self.maps[i].owner(indices[self.distdims[i]]) for i in range(self.ndistdim)]
        return self.comm.Get_cart_rank(owners)

    def owner_coords(self, *indices):
        owners = [self.maps[i].owner(indices[self.distdims[i]]) for i in range(self.ndistdim)]
        return owners

    def rank_to_coords(self, rank):
        return self.comm.Get_coords(rank)

    def coords_to_rank(self, coords):
        return self.comm.Get_cart_rank(coords)

    def global_to_local(self, *global_ind):
        local_ind = list(global_ind)
        for i in range(self.ndistdim):
            dd = self.distdims[i]
            local_ind[dd] = self.maps[i].local_index(global_ind[dd])
        return tuple(local_ind)

    def local_to_global(self, owner, *local_ind):
        if isinstance(owner, int):
            owner_coords = self.rank_to_coords(owner)
        else:
            owner_coords = owner
        global_ind = list(local_ind)
        for i in range(self.ndistdim):
            dd = self.distdims[i]
            global_ind[dd] = self.maps[i].global_index(owner_coords[i], local_ind[dd])
        return tuple(global_ind)

    def global_limits(self, dim):
        if dim < 0 or dim >= self.ndim:
            raise InvalidDimensionError("Invalid dimension: %r" % dim)
        if self.dist[dim] == 'c' or self.dist[dim] == 'bc':
            raise DistError("global_limits only works with block distributed dimensions")
        lower_local = self.ndim*[0,]
        lower_global = self.local_to_global(self.comm_rank, *lower_local)
        upper_local = [shape-1 for shape in self.local_shape]
        upper_global = self.local_to_global(self.comm_rank, *upper_local)
        return lower_global[dim], upper_global[dim]

    def get_dist_matrix(self):
        if self.ndim==2:
            a = np.empty(self.shape,dtype=int)
            for i in range(self.shape[0]):
                for j in range(self.shape[1]):
                    a[i,j] = self.owner_rank(i,j)
            return a
        else:
            raise DistMatrixError("The dist matrix can only be created for a 2d array")

    def plot_dist_matrix(self):
        try:
            dm = self.get_dist_matrix()
        except DistMatrixError:
            pass
        else:
            if self.comm_rank==0:
                try:
                    import pylab
                except ImportError:
                    print("Matplotlib is not installed so the dist_matrix cannot be plotted")
                else:
                    pylab.ion()
                    pylab.matshow(dm)
                    pylab.colorbar()
                    pylab.xlabel('columns')
                    pylab.ylabel('rows')
                    pylab.title('Memory Distribution Plot')
                    pylab.draw()
                    pylab.show()


    #----------------------------------------------------------------------------
    # 3.2 ndarray methods
    #----------------------------------------------------------------------------


    #----------------------------------------------------------------------------
    # 3.2.1 Array conversion
    #----------------------------------------------------------------------------

    def astype(self, newdtype):
        if newdtype is None:
            return self.copy()
        else:
            local_copy = self.local_array.astype(newdtype)
            new_da = LocalArray(self.shape, dtype=newdtype, dist=self.dist,
                grid_shape=self.grid_shape, comm=self.base_comm, buf=local_copy)
            return new_da

    def copy(self):
        local_copy = self.local_array.copy()
        return LocalArray(self.shape, dtype=self.dtype, dist=self.dist,
                          grid_shape=self.grid_shape, comm=self.base_comm,
                          buf=local_copy)

    def local_view(self, dtype=None):
        if dtype is None:
            return self.local_array.view()
        else:
            return self.local_array.view(dtype)

    def view(self, dtype=None):
        if dtype is None:
            new_da = LocalArray(self.shape, self.dtype, self.dist,
                self.grid_shape, self.base_comm, buf=self.data)
        else:
            new_da = LocalArray(self.shape, dtype, self.dist,
                self.grid_shape, self.base_comm, buf=self.data)
        return new_da

    def __array__(self, dtype=None):
        if dtype is None:
            return self.local_array
        elif np.dtype(dtype) == self.dtype:
            return self.local_array
        else:
            return self.local_array.astype(dtype)

    def __array_wrap__(self, obj, context=None):
        """
        Return a LocalArray based on obj.
        
        This method constructs a new LocalArray object using (shape, dist,
        grid_shape and base_comm) from self and dtype, buffer from obj.
        
        This is used to construct return arrays for ufuncs.
        """
        return LocalArray(self.shape, obj.dtype, self.dist, self.grid_shape,
            self.base_comm, buf=obj)


    def fill(self, scalar):
        self.local_array.fill(scalar)

    #----------------------------------------------------------------------------
    # 3.2.2 Array shape manipulation
    #----------------------------------------------------------------------------

    def reshape(self, newshape):
        _raise_nie()

    def redist(self, newshape, newdist={0:'b'}, newgrid_shape=None):
        _raise_nie()

    def resize(self, newshape, refcheck=1, order='C'):
        _raise_nie()

    def transpose(self, arg):
        _raise_nie()

    def swapaxes(self, axis1, axis2):
        _raise_nie()

    def flatten(self, order='C'):
        _raise_nie()

    def ravel(self, order='C'):
        _raise_nie()

    def squeeze(self):
        _raise_nie()

    def asdist(self, shape, dist={0:'b'}, grid_shape=None):
        pass
        # new_da = LocalArray(shape, self.dtype, dist, grid_shape, self.base_comm)
        # base_comm = self.base_comm
        # local_array = self.local_array
        # new_local_array = da.local_array
        # recv_counts = np.zeros(self.comm_size, dtype=int)
        #
        # status = MPI.Status()
        # MPI.Attach_buffer(np.empty(128+MPI.BSEND_OVERHEAD,dtype=float))
        # done_count = 0
        #
        # for old_local_inds, item in np.ndenumerate(local_array):
        #
        #     # Compute the new owner
        #     global_inds = self.local_to_global(new_da.comm_rank, old_local_inds)
        #     new_owner = new_da.owner_rank(global_inds)
        #     if new_owner==self.owner_rank:
        #         pass
        #         # Just move the data to the right place in new_local_array
        #     else:
        #         # Send to the new owner with default tag
        #         # Bsend is probably best, but Isend is also a possibility.
        #         request = comm.Isend(item, dest=new_owner)
        #
        #     # Recv
        #     incoming = comm.Iprobe(MPI.ANY_SOURCE, MPI.ANY_TAG, status)
        #     if incoming:
        #         old_owner = status.Get_source()
        #         tag = status.Get_tag()
        #         data = comm.Recv(old_owner, tag)
        #         if tag==2:
        #             done_count += 1
        #         # Figure out where new location of old_owner, tag
        #         new_local_ind = local_ind_by_owner_and_location(old_owner, location)
        #         new_local_array[new_local_ind] = y
        #         recv_counts[old_owner] = recv_counts[old_owner]+1
        #
        # while done_count < self.comm_size:
        #     pass
        #
        #
        # MPI.Detach_buffer()

    def asdist_like(self, other):
        """
        Return a version of self that has shape, dist and grid_shape like other.
        """
        if arecompatible(self, other):
            return self
        else:
            raise IncompatibleArrayError("DistArrays have incompatible shape, dist or grid_shape")

    #----------------------------------------------------------------------------
    # 3.2.3 Array item selection and manipulation
    #----------------------------------------------------------------------------

    def take(self, indices, axis=None, out=None, mode='raise'):
        _raise_nie()

    def put(self, values, indices, mode='raise'):
        _raise_nie()

    def putmask(self, values, mask):
        _raise_nie()

    def repeat(self, repeats, axis=None):
        _raise_nie()

    def choose(self, choices, out=None, mode='raise'):
        _raise_nie()

    def sort(self, axis=-1, kind='quick'):
        _raise_nie()

    def argsort(self, axis=-1, kind='quick'):
        _raise_nie()

    def searchsorted(self, values):
        _raise_nie()

    def nonzero(self):
        _raise_nie()

    def compress(self, condition, axis=None, out=None):
        _raise_nie()

    def diagonal(self, offset=0, axis1=0, axis2=1):
        _raise_nie()

    #----------------------------------------------------------------------------
    # 3.2.4 Array item selection and manipulation
    #----------------------------------------------------------------------------

    def max(self, axis=None, out=None):
        _raise_nie()

    def argmax(self, axis=None, out=None):
        _raise_nie()

    def min(axis=None, out=None):
        _raise_nie()

    def argmin(self, axis=None, out=None):
        _raise_nie()

    def ptp(self, axis=None, out=None):
        _raise_nie()

    def clip(self, min, max, out=None):
        _raise_nie()

    def conj(self, out=None):
        _raise_nie()

    conjugate = conj

    def round(self, decimals=0, out=None):
        _raise_nie()

    def trace(self, offset=0, axis1=0, axis2=1, dtype=None, out=None):
        _raise_nie()

    # def sum(self, axis=None, dtype=None, out=None):
    def sum(self, axis=None, dtype=None, out=None):
        return sum(self, dtype)

    def cumsum(self, axis=None, dtype=None, out=None):
        _raise_nie()

    def mean(self, axis=None, dtype=None, out=None):
        return self.sum(dtype=dtype)/self.size

    def var(self, axis=None, dtype=None, out=None):
        mu = self.mean()
        temp = (self - mu)**2
        return temp.mean()

    def std(self, axis=None, dtype=None, out=None):
        return math.sqrt(self.var())

    def prod(self, axis=None, dtype=None, out=None):
        _raise_nie()

    def cumprod(self, axis=None, dtype=None, out=None):
        _raise_nie()

    def all(self, axis=None, out=None):
        _raise_nie()

    def any(self, axis=None, out=None):
        _raise_nie()

    #----------------------------------------------------------------------------
    # 3.3 Array special methods
    #----------------------------------------------------------------------------

    #----------------------------------------------------------------------------
    # 3.3.1 Methods for standard library functions
    #----------------------------------------------------------------------------

    def __copy__(self):
        _raise_nie()

    def __deepcopy__(self):
        _raise_nie()

    #----------------------------------------------------------------------------
    # 3.3.2 Basic customization
    #----------------------------------------------------------------------------

    def __lt__(self, other):
        _raise_nie()

    def __le__(self, other):
        _raise_nie()

    def __gt__(self, other):
        _raise_nie()

    def __ge__(self, other):
        _raise_nie()

    def __eq__(self, other):
        _raise_nie()

    def __ne__(self, other):
        _raise_nie()

    def __str__(self):
        return str(self.local_array)

    def __repr__(self):
        return str(self.local_array)

    def __nonzero__(self):
        _raise_nie()

    #----------------------------------------------------------------------------
    # 3.3.3 Container customization
    #----------------------------------------------------------------------------

    def __len__(self):
        return self.shape[0]

    def _check_key(self, key):
        if not isinstance(key, tuple):
            raise TypeError("Index must be a sequence")
        for i in key:
            if not isinstance(i, int):
                raise TypeError("Index must be a sequence of ints")

    def __getitem__(self, key):
        self._check_key(key)
        owner_rank = self.owner_rank(*key)
        if self.comm_rank == owner_rank:
            local_inds = self.global_to_local(*key)
            return self.local_array[local_inds]
        else:
            raise NotImplementedError("Nonlocal indexing not yet implemented.")

    def __setitem__(self, key, value):
        self._check_key(key)
        owner_rank = self.owner_rank(*key)
        if self.comm_rank == owner_rank:
            local_inds = self.global_to_local(*key)
            self.local_array[local_inds] = value
        else:
            raise NotImplementedError("Nonlocal indexing not yet implemented.")

    def sync(self):
        raise NotImplementedError("`sync` not yet implemented.")

    def __contains__(self, item):
        return item in self.local_array

    def pack_index(self, inds):
        inds_array = np.array(inds)
        strides_array = np.cumprod([1] + list(self.shape)[:0:-1])[::-1]
        return np.sum(inds_array*strides_array)

    def unpack_index(self, packed_ind):
        if packed_ind > np.prod(self.shape)-1 or packed_ind < 0:
            raise ValueError("Invalid index, must be 0 <= x <= number of elements.")
        strides_array = np.cumprod([1] + list(self.shape)[:0:-1])[::-1]
        return tuple(packed_ind//strides_array % self.shape)


    #----------------------------------------------------------------------------
    # 3.3.4 Arithmetic customization - binary
    #----------------------------------------------------------------------------

    # Binary

    def _binary_op_from_ufunc(self, other, func, rop_str=None):
        if hasattr(other, '__array_priority__') and hasattr(other, rop_str):
            if other.__array_priority__ > self.__array_priority__:
                rop = getattr(other, rop_str)
                return rop(self)
        return func(self, other)

    def _rbinary_op_from_ufunc(self, other, func, lop_str):
        if hasattr(other, '__array_priority__') and hasattr(other, lop_str):
            if other.__array_priority__ > self.__array_priority__:
                lop = getattr(other, lop_str)
                return lop(self)
        return func(other, self)

    def __add__(self, other):
        return self._binary_op_from_ufunc(other, add, '__radd__')

    def __sub__(self, other):
        return self._binary_op_from_ufunc(other, subtract, '__rsub__')

    def __mul__(self, other):
        return self._binary_op_from_ufunc(other, multiply, '__rmul__')

    def __div__(self, other):
        return self._binary_op_from_ufunc(other, divide, '__rdiv__')

    def __truediv__(self, other):
        return self._binary_op_from_ufunc(other, true_divide, '__rtruediv__')

    def __floordiv__(self, other):
        return self._binary_op_from_ufunc(other, floor_divide, '__rfloordiv__')

    def __mod__(self, other):
        return self._binary_op_from_ufunc(other, mod, '__rdiv__')

    def __divmod__(self, other):
        _raise_nie()

    def __pow__(self, other, modulo=None):
        return self._binary_op_from_ufunc(other, power, '__rpower__')

    def __lshift__(self, other):
        return self._binary_op_from_ufunc(other, left_shift, '__rlshift__')

    def __rshift__(self, other):
        return self._binary_op_from_ufunc(other, right_shift, '__rrshift__')

    def __and__(self, other):
        return self._binary_op_from_ufunc(other, bitwise_and, '__rand__')

    def __or__(self, other):
        return self._binary_op_from_ufunc(other, bitwise_or, '__ror__')

    def __xor__(self, other):
        return self._binary_op_from_ufunc(other, bitwise_xor, '__rxor__')

    # Binary - right versions

    def __radd__(self, other):
        return self._rbinary_op_from_ufunc(other, add, '__add__')

    def __rsub__(self, other):
        return self._rbinary_op_from_ufunc(other, subtract, '__sub__')

    def __rmul__(self, other):
        return self._rbinary_op_from_ufunc(other, multiply, '__mul__')

    def __rdiv__(self, other):
        return self._rbinary_op_from_ufunc(other, divide, '__div__')

    def __rtruediv__(self, other):
        return self._rbinary_op_from_ufunc(other, true_divide, '__truediv__')

    def __rfloordiv__(self, other):
        return self._rbinary_op_from_ufunc(other, floor_divide, '__floordiv__')

    def __rmod__(self, other):
        return self._rbinary_op_from_ufunc(other, mod, '__mod__')

    def __rdivmod__(self, other):
        _raise_nie()

    def __rpow__(self, other, modulo=None):
        return self._rbinary_op_from_ufunc(other, power, '__pow__')

    def __rlshift__(self, other):
        return self._rbinary_op_from_ufunc(other, left_shift, '__lshift__')

    def __rrshift__(self, other):
        return self._rbinary_op_from_ufunc(other, right_shift, '__rshift__')

    def __rand__(self, other):
        return self._rbinary_op_from_ufunc(other, bitwise_and, '__and__')

    def __ror__(self, other):
        return self._rbinary_op_from_ufunc(other, bitwise_or, '__or__')

    def __rxor__(self, other):
        return self._rbinary_op_from_ufunc(other, bitwise_xor, '__xor__')

    # Inplace

    def __iadd__(self, other):
        _raise_nie()

    def __isub__(self, other):
        _raise_nie()

    def __imul__(self, other):
        _raise_nie()

    def __idiv__(self, other):
        _raise_nie()

    def __itruediv__(self, other):
        _raise_nie()

    def __ifloordiv__(self, other):
        _raise_nie()

    def __imod__(self, other):
        _raise_nie()

    def __ipow__(self, other, modulo=None):
        _raise_nie()

    def __ilshift__(self, other):
        _raise_nie()

    def __irshift__(self, other):
        _raise_nie()

    def __iand__(self, other):
        _raise_nie()

    def __ior__(self, other):
        _raise_nie()

    def __ixor__(self, other):
        _raise_nie()

    # Unary

    def __neg__(self):
        return negative(self)

    def __pos__(self):
        return self

    def __abs__(self):
        return abs(self)

    def __invert__(self):
        return invert(self)


LocalArray = DenseLocalArray


#----------------------------------------------------------------------------
#----------------------------------------------------------------------------
# Functions that are friends of LocalArray
#
# I would really like these functions to be in a separate file, but that
# is not possible because of circular import problems.  Basically, these
# functions need access to the LocalArray object in this module, and the
# LocalArray object needs to use these functions.  There are 3 options for
# solving this problem:
#
#     * Put everything in one file
#     * Put the functions needed by LocalArray in distarray, others elsewhere
#     * Make a subclass of LocalArray that has methods that use the functions
#----------------------------------------------------------------------------
#----------------------------------------------------------------------------

#----------------------------------------------------------------------------
# Utilities needed to implement things below
#----------------------------------------------------------------------------

#----------------------------------------------------------------------------
# 4 Basic routines
#----------------------------------------------------------------------------

#----------------------------------------------------------------------------
# 4.1 Creating arrays
#----------------------------------------------------------------------------

# Here is LocalArray.__init__ for reference
# def __init__(self, shape, dtype=float, dist={0:'b'} , grid_shape=None,
#              comm=None, buf=None, offset=0):


def fromdap(obj, comm=None):
    """Make a LocalArray from an `obj` with a `__distarray__` method.

    An object that supports the Distributed Array Protocol will have a
    `__distarray__` method that returns a data structure described in this
    project's documentation.

    Parameters
    ----------
    obj : an object with a `__distarray__` method

    Returns
    -------
    la : LocalArray
        A LocalArray encapsulating the buffer of the original data.
        No copy is made.
    """
    distbuffer = obj.__distarray__()
    buf = np.asarray(distbuffer['buffer'])
    dimdata = distbuffer['dimdata']

    dist = {i: dd['disttype'] for (i, dd) in enumerate(dimdata)
            if dd['disttype']}

    implemented = all(disttype in DAP_DISTTYPES for disttype in dist.values())
    if not implemented:
        msg = ("The Distributed Array Protocol has only been "
               "implemented for the following disttypes: {}")
        raise NotImplementedError(msg.format(DAP_DISTTYPES))

    shape = tuple(dd['datasize'] for dd in dimdata)
    grid_shape = tuple(dd['gridsize'] for dd in dimdata if dd['disttype'])
    base_comm = init_base_comm(comm)

    return LocalArray(shape=shape, dtype=buf.dtype, dist=dist,
                      grid_shape=grid_shape, comm=base_comm, buf=buf)


def localarray(object, dtype=None, copy=True, order=None, subok=False, ndmin=0):
    _raise_nie()


def aslocalarray(object, dtype=None, order=None):
    _raise_nie()


def arange(start, stop=None, step=1, dtype=None, dist={0:'b'},
    grid_shape=None, comm=None):
    _raise_nie()


def empty(shape, dtype=float, dist={0:'b'}, grid_shape=None, comm=None):
    return LocalArray(shape, dtype, dist, grid_shape, comm)


def empty_like(arr, dtype=None):
    if isinstance(arr, DenseLocalArray):
        if dtype==None:
            return empty(arr.shape, arr.dtype, arr.dist, arr.grid_shape, arr.base_comm)
        else:
            return empty(arr.shape, dtype, arr.dist, arr.grid_shape, arr.base_comm)
    else:
        raise TypeError("A DenseLocalArray or subclass is expected")


def zeros(shape, dtype=float, dist={0:'b'}, grid_shape=None, comm=None):
    base_comm = init_base_comm(comm)
    local_shape = find_local_shape(shape, dist, grid_shape, base_comm.Get_size())
    local_zeros = np.zeros(local_shape, dtype=dtype)
    return LocalArray(shape, dtype, dist, grid_shape, comm, buf=local_zeros)


def zeros_like(arr):
    if isinstance(arr, DenseLocalArray):
        return zeros(arr.shape, arr.dtype, arr.dist, arr.grid_shape, arr.base_comm)
    else:
        raise TypeError("A DenseLocalArray or subclass is expected")


def ones(shape, dtype=float, dist={0:'b'}, grid_shape=None, comm=None):
    base_comm = init_base_comm(comm)
    local_shape = find_local_shape(shape, dist, grid_shape, base_comm.Get_size())
    local_ones = np.ones(local_shape, dtype=dtype)
    return LocalArray(shape, dtype, dist, grid_shape, comm, buf=local_ones)


class GlobalIterator(six.Iterator):

    def __init__(self, arr):
        self.arr = arr
        self.nditerator = np.ndenumerate(self.arr.local_view())

    def __iter__(self):
        return self

    def __next__(self):
        local_inds, value = six.advance_iterator(self.nditerator)
        global_inds = self.arr.local_to_global(self.arr.comm_rank, *local_inds)
        return global_inds, value

def ndenumerate(arr):
    return GlobalIterator(arr)

def fromfunction(function, shape, **kwargs):
    dtype = kwargs.pop('dtype', int)
    dist = kwargs.pop('dist', {0:'b'})
    grid_shape = kwargs.pop('grid_shape', None)
    comm = kwargs.pop('comm', None)
    da = empty(shape, dtype, dist, grid_shape, comm)
    for global_inds, x in ndenumerate(da):
        da[global_inds] = function(*global_inds, **kwargs)
    return da


def fromlocalarray_like(local_arr, like_arr):
    """
    Create a new LocalArray using a given local array (+its dtype).
    """
    return LocalArray(like_arr.shape, local_arr.dtype, like_arr.dist, like_arr.grid_shape,
        like_arr.base_comm, buf=local_arr)


def identity(n, dtype=np.intp):
    _raise_nie()


def where(condition, x=None, y=None):
    _raise_nie()


#----------------------------------------------------------------------------
# 4.2 Operations on two or more arrays
#----------------------------------------------------------------------------


def concatenate(seq, axis=0):
    _raise_nie()


def correlate(x, y, mode='valid'):
    _raise_nie()


def convolve(x, y, mode='valid'):
    _raise_nie()


def outer(a, b):
    _raise_nie()


def inner(a, b):
    _raise_nie()


def dot(a, b):
    _raise_nie()


def vdot(a, b):
    _raise_nie()


def tensordot(a, b, axes=(-1,0)):
    _raise_nie()


def cross(a, b, axisa=-1, axisb=-1, axisc=-1, axis=None):
    _raise_nie()


def allclose(a, b, rtol=10e-5, atom=10e-8):
    _raise_nie()


#----------------------------------------------------------------------------
# 4.3 Printing arrays
#----------------------------------------------------------------------------


def distarray2string(a):
    _raise_nie()


def set_printoptions(precision=None, threshold=None, edgeitems=None,
                     linewidth=None, suppress=None):
    return np.set_printoptions(precision, threshold, edgeitems, linewidth, suppress)


def get_printoptions():
    return np.get_printoptions()


#----------------------------------------------------------------------------
# 4.5 Dealing with data types
#----------------------------------------------------------------------------


dtype = np.dtype
maximum_sctype = np.maximum_sctype
issctype = np.issctype
obj2sctype = np.obj2sctype
sctype2char = np.sctype2char
can_cast = np.can_cast


#----------------------------------------------------------------------------
# 5 Additional convenience routines
#----------------------------------------------------------------------------


#----------------------------------------------------------------------------
# 5.1 Shape functions
#----------------------------------------------------------------------------


#----------------------------------------------------------------------------
# 5.2 Basic functions
#----------------------------------------------------------------------------


def sum(a, dtype=None):
    local_sum = a.local_array.sum(dtype)
    global_sum = a.comm.allreduce(local_sum, None, op=MPI.SUM)
    return global_sum

def average(a, axis=None, weights=None, returned=0):
    _raise_nie()


def cov(x, y=None, rowvar=1, bias=0):
    _raise_nie()


def corrcoef(x, y=None, rowvar=1, bias=0):
    _raise_nie()


def median(m):
    _raise_nie()


def digitize(x, bins):
    _raise_nie()


def histogram(x, bins=None, range=None, normed=False):
    _raise_nie()


def histogram2d(x, y, bins, normed=False):
    _raise_nie()


def logspace(start, stop, num=50, endpoint=True, base=10.0):
    _raise_nie()


def linspace(start, stop, num=50, endpoint=True, retstep=False):
    _raise_nie()


#----------------------------------------------------------------------------
# 5.3 Polynomial functions
#----------------------------------------------------------------------------


#----------------------------------------------------------------------------
# 5.4 Set operations
#----------------------------------------------------------------------------


#----------------------------------------------------------------------------
# 5.5 Array construction using index tricks
#----------------------------------------------------------------------------


#----------------------------------------------------------------------------
# 5.6 Other indexing devices
#----------------------------------------------------------------------------


#----------------------------------------------------------------------------
# 5.7 Two-dimensional functions
#----------------------------------------------------------------------------


def eye(n, m=None, k=0, dtype=float):
    _raise_nie()


def diag(v, k=0):
    _raise_nie()


#----------------------------------------------------------------------------
# 5.8 More data type functions
#----------------------------------------------------------------------------


issubclass_ = np.issubclass_
issubdtype = np.issubdtype
iscomplexobj = np.iscomplexobj
isrealobj = np.isrealobj
isscalar = np.isscalar
nan_to_num = np.nan_to_num
real_if_close = np.real_if_close
cast = np.cast
mintypecode = np.mintypecode
finfo = np.finfo


#----------------------------------------------------------------------------
# 5.9 Functions that behave like ufuncs
#----------------------------------------------------------------------------


#----------------------------------------------------------------------------
# 5.10 Misc functions
#----------------------------------------------------------------------------


#----------------------------------------------------------------------------
# 5.11 Utility functions
#----------------------------------------------------------------------------


#----------------------------------------------------------------------------
#----------------------------------------------------------------------------
# Universal Functions
#
# I would really like these functions to be in a separate file, but that
# is not possible because of circular import problems.  Basically, these
# functions need access to the LocalArray object in this module, and the
# LocalArray object needs to use these functions.  There are 3 options for
# solving this problem:
#
#     * Put everything in one file
#     * Put the functions needed by LocalArray in distarray, others elsewhere
#     * Make a subclass of LocalArray that has methods that use the functions
#----------------------------------------------------------------------------
#----------------------------------------------------------------------------


# Functions for manipulating shapes according to the broadcast rules.

def _expand_shape(s, length, element=1):
    add = length - len(s)
    if add > 0:
        return add*(element,)+s
    else:
        return s

def _prepend_ones(*args):
    max_length = max(len(a) for a in args)
    return [_expand_shape(s, max_length, 1) for s in args]

def _prepend_nones(*args):
    max_length = max(len(a) for a in args)
    return [_expand_shape(s, max_length, None) for s in args]

def _return_shape(*args):
    return tuple([max(i) for i in zip(*args)])

def _are_shapes_bcast(shape, target_shape):
    for si, tsi in zip(shape, target_shape):
        if not si == 1 and not si==tsi:
            return False
    return True


class LocalArrayUnaryOperation(object):

    def __init__(self, numpy_ufunc):
        self.func = numpy_ufunc
        self.__doc__ = getattr(numpy_ufunc, "__doc__", str(numpy_ufunc))
        self.__name__ = getattr(numpy_ufunc, "__name__", str(numpy_ufunc))

    def __call__(self, x1, y=None):
        # What types of input are allowed?
        x1_isdda = isinstance(x1, DenseLocalArray)
        y_isdda = isinstance(y, DenseLocalArray)
        assert x1_isdda or isscalar(x1), "Invalid type for unary ufunc"
        assert y is None or y_isdda, "Invalid return array type"
        if y is None:
            return self.func(x1)
        elif y_isdda:
            if x1_isdda:
                if not arecompatible(x1, y):
                    raise IncompatibleArrayError("Return LocalArray not compatible with LocalArray argument" % y)
            self.func(x1, y.local_array)
            return y
        else:
            raise TypeError("Invalid return type for unary ufunc")

    def __str__(self):
        return "LocalArray version of " + str(self.func)


class LocalArrayBinaryOperation(object):

    def __init__(self, numpy_ufunc):
        self.func = numpy_ufunc
        self.__doc__ = getattr(numpy_ufunc, "__doc__", str(numpy_ufunc))
        self.__name__ = getattr(numpy_ufunc, "__name__", str(numpy_ufunc))

    def __call__(self, x1, x2, y=None):
        # What types of input are allowed?
        x1_isdda = isinstance(x1, DenseLocalArray)
        x2_isdda = isinstance(x2, DenseLocalArray)
        y_isdda = isinstance(y, DenseLocalArray)
        assert x1_isdda or isscalar(x1), "Invalid type for binary ufunc"
        assert x2_isdda or isscalar(x2), "Invalid type for binary ufunc"
        assert y is None or y_isdda
        if y is None:
                if x1_isdda and x2_isdda:
                    if not arecompatible(x1, x2):
                        raise IncompatibleArrayError("Incompatible DistArrays")
                return self.func(x1, x2)
        elif y_isdda:
            if x1_isdda:
                if not arecompatible(x1, y):
                    raise IncompatibleArrayError("Incompatible DistArrays")
            if x2_isdda:
                if not arecompatible(x2, y):
                    raise IncompatibleArrayError("Incompatible DistArrays")
            self.func(x1, x2, y.local_array)
            return y
        else:
            raise TypeError("Invalid return type for unary ufunc")

    def __str__(self):
        return "LocalArray version of " + str(self.func)


# numpy unary operations to wrap
uops = ('absolute', 'arccos', 'arccosh', 'arcsin', 'arcsinh', 'arctan',
        'arctanh', 'conjugate', 'cos', 'cosh', 'exp', 'expm1', 'invert', 'log',
        'log10', 'log1p', 'negative', 'reciprocal', 'rint', 'sign', 'sin',
        'sinh', 'sqrt', 'square', 'tan', 'tanh')

# numpy binary operations to wrap
bops = ('add', 'arctan2', 'bitwise_and', 'bitwise_or', 'bitwise_xor', 'divide',
        'floor_divide', 'fmod', 'hypot', 'left_shift', 'mod', 'multiply',
        'power', 'remainder', 'right_shift', 'subtract', 'true_divide')

def add_operations(wrapper, ops):
    for op in ops:
        fn_name = "np." + op
        fn_value = wrapper(eval(fn_name))
        names = globals()
        names[op] = fn_value

add_operations(LocalArrayUnaryOperation, uops)
add_operations(LocalArrayBinaryOperation, bops)<|MERGE_RESOLUTION|>--- conflicted
+++ resolved
@@ -20,12 +20,8 @@
 import numpy as np
 
 from distarray.mpi.mpibase import MPI
-<<<<<<< HEAD
 from distarray.core.error import (InvalidDimensionError, DistError,
                                   DistMatrixError, IncompatibleArrayError)
-=======
-from distarray.core.error import IncompatibleArrayError, DistError
->>>>>>> b6d4b0c6
 from distarray.core.base import BaseLocalArray, arecompatible
 from distarray.core.construct import init_base_comm, find_local_shape
 from distarray.utils import _raise_nie
@@ -81,18 +77,12 @@
     'log1p',
     'maximum_sctype',
     'mintypecode',
+    'mod',
     'multiply',
-<<<<<<< HEAD
-    'divide',
-    'true_divide',
-    'floor_divide',
-    'mod',
-=======
     'nan_to_num',
     'negative',
     'obj2sctype',
     'ones',
->>>>>>> b6d4b0c6
     'power',
     'real_if_close',
     'reciprocal',
