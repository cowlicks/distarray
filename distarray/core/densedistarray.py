--- conflicted
+++ resolved
@@ -561,12 +561,7 @@
             local_inds = self.global_to_local(*key)
             return self.local_array[local_inds]
         else:
-<<<<<<< HEAD
-            return None
-            #raise IndexError("nonlocal indexing not implemented yet")
-=======
             raise IndexError("nonlocal indexing not implemented")
->>>>>>> ae62b065
     
     def __setitem__(self, key, value):
         self._check_key(key)
@@ -575,12 +570,7 @@
             local_inds = self.global_to_local(*key)
             self.local_array[local_inds] = value
         else:
-<<<<<<< HEAD
-            pass
-            #raise IndexError("nonlocal indexing not implemented yet")
-=======
             raise IndexError("nonlocal indexing not implemented")
->>>>>>> ae62b065
     
     def sync(self):
         print "hi"
